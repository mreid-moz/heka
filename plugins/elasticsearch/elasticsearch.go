--- conflicted
+++ resolved
@@ -93,13 +93,10 @@
 	ESIndexFromTimestamp bool
 	// Document ID
 	Id string
-<<<<<<< HEAD
+	// Timeout
+	HTTPTimeout uint32 `toml:"http_timeout"`
 	// Fields to ignore formatting on
 	RawBytesFields []interface{} `toml:"raw_bytes_fields"`
-=======
-	// Timeout
-	HTTPTimeout uint32 `toml:"http_timeout"`
->>>>>>> fdb11470
 }
 
 func (o *ElasticSearchOutput) ConfigStruct() interface{} {
