/***** BEGIN LICENSE BLOCK *****
# This Source Code Form is subject to the terms of the Mozilla Public
# License, v. 2.0. If a copy of the MPL was not distributed with this file,
# You can obtain one at http://mozilla.org/MPL/2.0/.
#
# The Initial Developer of the Original Code is the Mozilla Foundation.
# Portions created by the Initial Developer are Copyright (C) 2012
# the Initial Developer. All Rights Reserved.
#
# Contributor(s):
#   Mike Trinkala (trink@mozilla.com)
#
# ***** END LICENSE BLOCK *****/
package lua_test

import (
	"code.google.com/p/go-uuid/uuid"
	"code.google.com/p/goprotobuf/proto"
	"github.com/mozilla-services/heka/message"
	"github.com/mozilla-services/heka/pipeline"
	. "github.com/mozilla-services/heka/sandbox"
	"github.com/mozilla-services/heka/sandbox/lua"
	"os"
	"path/filepath"
	"testing"
	"time"
)

func TestCreation(t *testing.T) {
	var sbc SandboxConfig
	sbc.ScriptFilename = "./testsupport/hello_world.lua"
	sbc.MemoryLimit = 32767
	sbc.InstructionLimit = 1000
	sbc.OutputLimit = 1024
	sb, err := lua.CreateLuaSandbox(&sbc)
	if err != nil {
		t.Errorf("%s", err)
	}
	b := sb.Usage(TYPE_MEMORY, STAT_CURRENT)
	if b == 0 {
		t.Errorf("current memory should be >0, using %d", b)
	}
	b = sb.Usage(TYPE_MEMORY, STAT_MAXIMUM)
	if b == 0 {
		t.Errorf("maximum memory should be >0, using %d", b)
	}
	b = sb.Usage(TYPE_MEMORY, STAT_LIMIT)
	if b != sbc.MemoryLimit {
		t.Errorf("memory limit should be %d, using %d", sbc.MemoryLimit, b)
	}
	b = sb.Usage(TYPE_INSTRUCTIONS, STAT_CURRENT)
	if b != 0 {
		t.Errorf("current instructions should be 0, using %d", b)
	}
	b = sb.Usage(TYPE_INSTRUCTIONS, STAT_MAXIMUM)
	if b != 0 {
		t.Errorf("maximum instructions should be 0, using %d", b)
	}
	b = sb.Usage(TYPE_INSTRUCTIONS, STAT_LIMIT)
	if b != sbc.InstructionLimit {
		t.Errorf("instruction limit should be %d, using %d", sbc.InstructionLimit, b)
	}
	b = sb.Usage(TYPE_OUTPUT, STAT_CURRENT)
	if b != 0 {
		t.Errorf("current output should be 0, using %d", b)
	}
	b = sb.Usage(TYPE_OUTPUT, STAT_MAXIMUM)
	if b != 0 {
		t.Errorf("maximum output should be 0, using %d", b)
	}
	b = sb.Usage(TYPE_OUTPUT, STAT_LIMIT)
	if b != sbc.OutputLimit {
		t.Errorf("output limit should be %d, using %d", sbc.OutputLimit, b)
	}
	b = sb.Usage(TYPE_OUTPUT, 99)
	if b != 0 {
		t.Errorf("invalid index should return 0, received %d", b)
	}
	if sb.LastError() != "" {
		t.Errorf("LastError() should be empty, received: %s", sb.LastError())
	}
	sb.Destroy("")
}

func TestCreationTooMuchMemory(t *testing.T) {
	var sbc SandboxConfig
	sbc.ScriptFilename = "./testsupport/hello_world.lua"
	sbc.MemoryLimit = 9000000
	sbc.InstructionLimit = 1000
	sb, err := lua.CreateLuaSandbox(&sbc)
	if err == nil {
		t.Errorf("Sandbox creation should have failed on MemoryLimit")
		sb.Destroy("")
	}
}

func TestCreationTooManyInstructions(t *testing.T) {
	var sbc SandboxConfig
	sbc.ScriptFilename = "./testsupport/hello_world.lua"
	sbc.MemoryLimit = 32767
	sbc.InstructionLimit = 1000001
	sb, err := lua.CreateLuaSandbox(&sbc)
	if err == nil {
		t.Errorf("Sandbox creation should have failed on InstructionLimit")
		sb.Destroy("")
	}
}

func TestInit(t *testing.T) {
	var sbc SandboxConfig
	sbc.ScriptFilename = "./testsupport/hello_world.lua"
	sbc.MemoryLimit = 32767
	sbc.InstructionLimit = 1000
	sbc.OutputLimit = 1024
	sb, err := lua.CreateLuaSandbox(&sbc)
	if err != nil {
		t.Errorf("%s", err)
	}
	if STATUS_UNKNOWN != sb.Status() {
		t.Errorf("status should be %d, received %d",
			STATUS_UNKNOWN, sb.Status())
	}
	err = sb.Init("", "")
	if err != nil {
		t.Errorf("%s", err)
	}
	b := sb.Usage(TYPE_MEMORY, STAT_CURRENT)
	if b == 0 {
		t.Errorf("current memory should be >0, using %d", b)
	}
	b = sb.Usage(TYPE_MEMORY, STAT_MAXIMUM)
	if b == 0 {
		t.Errorf("maximum memory should be >0, using %d", b)
	}
	b = sb.Usage(TYPE_MEMORY, STAT_LIMIT)
	if b != sbc.MemoryLimit {
		t.Errorf("memory limit should be %d, using %d", sbc.MemoryLimit, b)
	}
	b = sb.Usage(TYPE_INSTRUCTIONS, STAT_CURRENT)
	if b != 9 {
		t.Errorf("current instructions should be 9, using %d", b)
	}
	b = sb.Usage(TYPE_INSTRUCTIONS, STAT_MAXIMUM)
	if b != 9 {
		t.Errorf("maximum instructions should be 9, using %d", b)
	}
	b = sb.Usage(TYPE_INSTRUCTIONS, STAT_LIMIT)
	if b != sbc.InstructionLimit {
		t.Errorf("instruction limit should be %d, using %d", sbc.InstructionLimit, b)
	}
	b = sb.Usage(TYPE_OUTPUT, STAT_CURRENT)
	if b != 12 {
		t.Errorf("current output should be 12, using %d", b)
	}
	b = sb.Usage(TYPE_OUTPUT, STAT_MAXIMUM)
	if b != 12 {
		t.Errorf("maximum output should be 12, using %d", b)
	}
	b = sb.Usage(TYPE_OUTPUT, STAT_LIMIT)
	if b != sbc.OutputLimit {
		t.Errorf("output limit should be %d, using %d", sbc.OutputLimit, b)
	}
	if STATUS_RUNNING != sb.Status() {
		t.Errorf("status should be %d, received %d",
			STATUS_RUNNING, sb.Status())
	}
	sb.Destroy("")
}

func TestFailedInit(t *testing.T) {
	var sbc SandboxConfig
	sbc.ScriptFilename = "./testsupport/missing.lua"
	sbc.MemoryLimit = 32767
	sbc.InstructionLimit = 1000
	sb, err := lua.CreateLuaSandbox(&sbc)
	if err != nil {
		t.Errorf("%s", err)
	}
	err = sb.Init("", "")
	if err == nil {
		t.Errorf("Init() should have failed on a missing file")
	}
	if STATUS_TERMINATED != sb.Status() {
		t.Errorf("status should be %d, received %d",
			STATUS_TERMINATED, sb.Status())
	}
	s := "cannot open ./testsupport/missing.lua: No such file or directory"
	if sb.LastError() != s {
		t.Errorf("LastError() should be \"%s\", received: \"%s\"", s, sb.LastError())
	}
	sb.Destroy("")
}

func TestMissingProcessMessage(t *testing.T) {
	var sbc SandboxConfig
	sbc.ScriptFilename = "./testsupport/hello_world.lua"
	sbc.MemoryLimit = 32767
	sbc.InstructionLimit = 1000
	sbc.OutputLimit = 1024
	pack := getTestPack()
	sb, err := lua.CreateLuaSandbox(&sbc)
	if err != nil {
		t.Errorf("%s", err)
	}
	err = sb.Init("", "")
	if err != nil {
		t.Errorf("%s", err)
	}
	r := sb.ProcessMessage(pack)
	if r == 0 {
		t.Errorf("ProcessMessage() expected: 1, received: %d", r)
	}
	s := "process_message() function was not found"
	if sb.LastError() != s {
		t.Errorf("LastError() should be \"%s\", received: \"%s\"", s, sb.LastError())
	}
	if STATUS_TERMINATED != sb.Status() {
		t.Errorf("status should be %d, received %d",
			STATUS_TERMINATED, sb.Status())
	}
	r = sb.ProcessMessage(pack) // try to use the terminated plugin
	if r == 0 {
		t.Errorf("ProcessMessage() expected: 1, received: %d", r)
	}
	sb.Destroy("")
}

func TestMissingTimeEvent(t *testing.T) {
	var sbc SandboxConfig
	sbc.ScriptFilename = "./testsupport/hello_world.lua"
	sbc.MemoryLimit = 32767
	sbc.InstructionLimit = 1000
	sbc.OutputLimit = 1024
	sb, err := lua.CreateLuaSandbox(&sbc)
	if err != nil {
		t.Errorf("%s", err)
	}
	err = sb.Init("", "")
	if err != nil {
		t.Errorf("%s", err)
	}
	r := sb.TimerEvent(time.Now().UnixNano())
	if r == 0 {
		t.Errorf("TimerEvent() expected: 1, received: %d", r)
	}
	if STATUS_TERMINATED != sb.Status() {
		t.Errorf("status should be %d, received %d",
			STATUS_TERMINATED, sb.Status())
	}
	r = sb.TimerEvent(time.Now().UnixNano()) // try to use the terminated plugin
	if r == 0 {
		t.Errorf("TimerEvent() expected: 1, received: %d", r)
	}
	sb.Destroy("")
}

func getTestMessage() *message.Message {
	hostname, _ := os.Hostname()
	field, _ := message.NewField("foo", "bar", "")
	msg := &message.Message{}
	msg.SetType("TEST")
	msg.SetTimestamp(5123456789)
	msg.SetPid(9283)
	msg.SetUuid(uuid.NewRandom())
	msg.SetLogger("GoSpec")
	msg.SetSeverity(int32(6))
	msg.SetEnvVersion("0.8")
	msg.SetPid(int32(os.Getpid()))
	msg.SetHostname(hostname)
	msg.AddField(field)

	data := []byte("data")
	field1, _ := message.NewField("bytes", data, "")
	field2, _ := message.NewField("int", int64(999), "")
	field2.AddValue(int64(1024))
	field3, _ := message.NewField("double", float64(99.9), "")
	field4, _ := message.NewField("bool", true, "")
	field5, _ := message.NewField("foo", "alternate", "")
	msg.AddField(field1)
	msg.AddField(field2)
	msg.AddField(field3)
	msg.AddField(field4)
	msg.AddField(field5)
	return msg
}

func getTestPack() *pipeline.PipelinePack {
	pack := pipeline.NewPipelinePack(nil)
	pack.Message = getTestMessage()
	return pack
}

func TestAPIErrors(t *testing.T) {
	pack := getTestPack()
	tests := []string{
		"require unknown",
		"output() no arg",
		"out of memory",
		"out of instructions",
		"operation on a nil",
		"invalid return",
		"no return",
		"read_message() incorrect number of args",
		"read_message() incorrect field name type",
		"read_message() negative field index",
		"read_message() negative array index",
		"output limit exceeded",
		"read_config() must have a single argument",
	}
	msgs := []string{
		"process_message() ./testsupport/errors.lua:11: cannot open /unknown.lua: No such file or directory",
		"process_message() ./testsupport/errors.lua:13: output() must have at least one argument",
		"process_message() not enough memory",
		"process_message() instruction_limit exceeded",
		"process_message() ./testsupport/errors.lua:22: attempt to perform arithmetic on global 'x' (a nil value)",
		"process_message() must return a single numeric value",
		"process_message() must return a single numeric value",
		"process_message() ./testsupport/errors.lua:28: read_message() incorrect number of arguments",
		"process_message() ./testsupport/errors.lua:30: bad argument #1 to 'read_message' (string expected, got nil)",
		"process_message() ./testsupport/errors.lua:32: bad argument #2 to 'read_message' (field index must be >= 0)",
		"process_message() ./testsupport/errors.lua:34: bad argument #3 to 'read_message' (array index must be >= 0)",
		"process_message() ./testsupport/errors.lua:37: output_limit exceeded",
		"process_message() ./testsupport/errors.lua:40: read_config() must have a single argument",
	}

	var sbc SandboxConfig
	sbc.ScriptFilename = "./testsupport/errors.lua"
	sbc.MemoryLimit = 32767
	sbc.InstructionLimit = 1000
	sbc.OutputLimit = 128
	for i, v := range tests {
		sb, err := lua.CreateLuaSandbox(&sbc)
		if err != nil {
			t.Errorf("%s", err)
		}
		err = sb.Init("", "")
		if err != nil {
			t.Errorf("%s", err)
		}
		pack.Message.SetPayload(v)
		r := sb.ProcessMessage(pack)
		if r != 1 || STATUS_TERMINATED != sb.Status() {
			t.Errorf("test: %s status should be %d, received %d",
				v, STATUS_TERMINATED, sb.Status())
		}
		s := sb.LastError()
		if s != msgs[i] {
			t.Errorf("test: %s error should be \"%s\", received \"%s\"",
				v, msgs[i], s)
		}
		sb.Destroy("")
	}
}

func TestTimerEvent(t *testing.T) {
	var sbc SandboxConfig
	sbc.ScriptFilename = "./testsupport/errors.lua"
	sbc.MemoryLimit = 32767
	sbc.InstructionLimit = 1000
	sb, err := lua.CreateLuaSandbox(&sbc)
	if err != nil {
		t.Errorf("%s", err)
	}
	err = sb.Init("", "")
	if err != nil {
		t.Errorf("%s", err)
	}
	r := sb.TimerEvent(time.Now().UnixNano())
	if r != 0 || STATUS_RUNNING != sb.Status() {
		t.Errorf("status should be %d, received %d",
			STATUS_RUNNING, sb.Status())
	}
	s := sb.LastError()
	if s != "" {
		t.Errorf("there should be no error; received \"%s\"", s)
	}
	sb.Destroy("")
}

func TestReadMessage(t *testing.T) {
	var sbc SandboxConfig
	sbc.ScriptFilename = "./testsupport/read_message.lua"
	sbc.MemoryLimit = 32767
	sbc.InstructionLimit = 1000
	pack := getTestPack()
	sb, err := lua.CreateLuaSandbox(&sbc)
	if err != nil {
		t.Errorf("%s", err)
	}
	err = sb.Init("", "")
	if err != nil {
		t.Errorf("%s", err)
	}
	pack.MsgBytes = []byte("rawdata")
	r := sb.ProcessMessage(pack)
	if r != 0 {
		t.Errorf("ProcessMessage should return 0, received %d", r)
	}
	r = sb.TimerEvent(time.Now().UnixNano())
	if r != 0 {
		t.Errorf("read_message should return nil in timer_event")
	}
	sb.Destroy("")
}

<<<<<<< HEAD
func TestWriteMessage(t *testing.T) {
	pipeline.NewPipelineConfig(pipeline.DefaultGlobals()) // Set up globals :P
	var sbc SandboxConfig
	sbc.ScriptFilename = "./testsupport/field_scribble.lua"
	sbc.MemoryLimit = 32767
	sbc.InstructionLimit = 1000
	pack := getTestPack()
	sb, err := lua.CreateLuaSandbox(&sbc)
	if err != nil {
		t.Errorf("%s", err)
	}
	err = sb.Init("", "decoder")
	if err != nil {
		t.Errorf("%s", err)
	}
	r := sb.ProcessMessage(pack)
	if r != 0 {
		t.Errorf("ProcessMessage should return 0, received %d", r)
	}
	if pack.Message.GetType() != "MyType" {
		t.Error("Type not set")
	}
	packTime := time.Unix(0, pack.Message.GetTimestamp())
	cmpTime := time.Unix(0, 1385968914904958136)
	d, _ := time.ParseDuration("500ns")
	packTime = packTime.Round(d)
	cmpTime = cmpTime.Round(d)
	if !packTime.Equal(cmpTime) {
		t.Errorf("Timestamp not set: %d", pack.Message.GetTimestamp())
	}
	if pack.Message.GetPayload() != "MyPayload" {
		t.Error("Payload not set")
	}
	if pack.Message.GetSeverity() != 4 {
		t.Error("Severity not set")
	}
	if pack.Message.GetPid() != 12345 {
		t.Error("Pid not set")
	}
	var f []*message.Field
	f = pack.Message.FindAllFields("String")
	if len(f) != 1 || len(f[0].GetValueString()) != 1 || f[0].GetValueString()[0] != "foo" {
		t.Errorf("String field not set")
	}
	f = pack.Message.FindAllFields("Float")
	if len(f) != 1 || len(f[0].GetValueDouble()) != 1 || f[0].GetValueDouble()[0] != 1.2345 {
		t.Error("Float field not set")
	}
	f = pack.Message.FindAllFields("Int")
	if len(f) != 1 {
		t.Error("Int field not set")
	} else {
		if len(f[0].GetValueDouble()) != 2 || f[0].GetValueDouble()[0] != 123 ||
			f[0].GetValueDouble()[1] != 456 {
			t.Error("Int field set incorrectly")
		}
		if f[0].GetRepresentation() != "count" {
			t.Error("Int field representation not set")
		}
	}
	f = pack.Message.FindAllFields("Bool")
	if len(f) != 2 {
		t.Error("Bool fields not set")
	} else {
		if len(f[0].GetValueBool()) != 1 || !f[0].GetValueBool()[0] {
			t.Error("Bool field 0 not set")
		}
		if len(f[1].GetValueBool()) != 1 || f[1].GetValueBool()[0] {
			t.Error("Bool field 1 not set")
		}
	}
}

func TestPreserve(t *testing.T) {
	var sbc SandboxConfig
	sbc.ScriptFilename = "./testsupport/serialize.lua"
	sbc.MemoryLimit = 64000
	sbc.InstructionLimit = 1000
	sb, err := lua.CreateLuaSandbox(&sbc)
	if err != nil {
		t.Errorf("%s", err)
	}
	err = sb.Init("", "")
	if err != nil {
		t.Errorf("%s", err)
	}
	var saved string

	output := filepath.Join(os.TempDir(), "serialize.lua.data")
	if true {
		saved = "./testsupport/serialize.lua51.data"
	} else { // lua jit output
		saved = "./testsupport/serialize.lua.data"
	}
	err = sb.Destroy(output)
	if err != nil {
		t.Errorf("%s", err)
	} else {
		o, err := ioutil.ReadFile(output)
		if err != nil {
			t.Errorf("%s", err)
		}
		s, err := ioutil.ReadFile(saved)
		if err != nil {
			t.Errorf("%s", err)
		}
		if 0 != bytes.Compare(o, s) {
			t.Errorf("The preserved data does not match")
		}
	}
}

=======
>>>>>>> 7ef13f79
func TestRestore(t *testing.T) {
	var sbc SandboxConfig
	sbc.ScriptFilename = "./testsupport/simple_count.lua"
	sbc.MemoryLimit = 32767
	sbc.InstructionLimit = 1000
	sbc.OutputLimit = 1024
	pack := getTestPack()
	sb, err := lua.CreateLuaSandbox(&sbc)
	if err != nil {
		t.Errorf("%s", err)
	}
	err = sb.Init("./testsupport/simple_count.lua.data", "")
	if err != nil {
		t.Errorf("%s", err)
	}
	sb.InjectMessage(func(p, pt, pn string) int {
		if p != "11" {
			t.Errorf("State was not restored")
		}
		return 0
	})
	r := sb.ProcessMessage(pack)
	if r != 0 {
		t.Errorf("ProcessMessage should return 0, received %d", r)
	}
	sb.Destroy("")
}

func TestRestoreMissingData(t *testing.T) {
	var sbc SandboxConfig
	sbc.ScriptFilename = "./testsupport/simple_count.lua"
	sbc.MemoryLimit = 32767
	sbc.InstructionLimit = 1000
	sb, err := lua.CreateLuaSandbox(&sbc)
	if err != nil {
		t.Errorf("%s", err)
	}
	err = sb.Init("./testsupport/missing.data", "")
	if err == nil {
		t.Errorf("Init should fail on data load error")
	} else {
		expect := "Init() restore_global_data cannot open ./testsupport/missing.data: No such file or directory"
		if err.Error() != expect {
			t.Errorf("expected '%s' got '%s'", expect, err)
		}
	}
	sb.Destroy("")
}

func TestPreserveFailure(t *testing.T) {
	var sbc SandboxConfig
	sbc.ScriptFilename = "./testsupport/serialize_failure.lua"
	sbc.MemoryLimit = 32767
	sbc.InstructionLimit = 1000
	sb, err := lua.CreateLuaSandbox(&sbc)
	if err != nil {
		t.Errorf("%s", err)
	}
	err = sb.Init("", "")
	if err != nil {
		t.Errorf("%s", err)
	}
	output := filepath.Join(os.TempDir(), "serialize_failure.lua.data")
	err = sb.Destroy(output)
	if err == nil {
		t.Errorf("The key of type 'function' should have failed")
	} else {
		expect := "Destroy() serialize_data cannot preserve type 'function'"
		if err.Error() != expect {
			t.Errorf("expected '%s' got '%s'", expect, err)
		}
	}
	_, err = os.Stat(output)
	if err == nil {
		t.Errorf("The output file should be removed on failure")
	}
}

func TestPreserveFailureNoGlobal(t *testing.T) {
	var sbc SandboxConfig
	sbc.ScriptFilename = "./testsupport/serialize_noglobal.lua"
	sbc.MemoryLimit = 32767
	sbc.InstructionLimit = 1000
	sb, err := lua.CreateLuaSandbox(&sbc)
	if err != nil {
		t.Errorf("%s", err)
	}
	err = sb.Init("", "")
	if err != nil {
		t.Errorf("%s", err)
	}
	output := "/tmp/serialize_noglobal.lua.data"
	err = sb.Destroy(output)
	if err == nil {
		t.Errorf("The global table should be in accessible")
	} else {
		expect := "Destroy() preserve_global_data cannot access the global table"
		if err.Error() != expect {
			t.Errorf("expected '%s' got '%s'", expect, err)
		}
	}
}

func TestFailedMessageInjection(t *testing.T) {
	var sbc SandboxConfig
	sbc.ScriptFilename = "./testsupport/loop.lua"
	sbc.MemoryLimit = 32767
	sbc.InstructionLimit = 1000
	sbc.OutputLimit = 1024
	pack := getTestPack()
	sb, err := lua.CreateLuaSandbox(&sbc)
	if err != nil {
		t.Errorf("%s", err)
	}
	err = sb.Init("", "")
	if err != nil {
		t.Errorf("%s", err)
	}
	sb.InjectMessage(func(p, pt, pn string) int {
		return 1
	})
	r := sb.ProcessMessage(pack)
	if r != 1 {
		t.Errorf("ProcessMessage should return 1, received %d", r)
	}
	if STATUS_TERMINATED != sb.Status() {
		t.Errorf("status should be %d, received %d",
			STATUS_TERMINATED, sb.Status())
	}
	s := sb.LastError()
	errMsg := "process_message() ./testsupport/loop.lua:7: inject_message() exceeded MaxMsgLoops"
	if s != errMsg {
		t.Errorf("error should be \"%s\", received \"%s\"", errMsg, s)
	}
	sb.Destroy("")
}

<<<<<<< HEAD
func TestCircularBufferErrors(t *testing.T) {
	pack := getTestPack()
	tests := []string{
		"new() incorrect # args",
		"new() non numeric row",
		"new() 1 row",
		"new() non numeric column",
		"new() zero column",
		"new() non numeric seconds_per_row",
		"new() zero seconds_per_row",
		"new() > hour seconds_per_row",
		"new() too much memory",
		"set() out of range column",
		"set() zero column",
		"set() non numeric column",
		"set() non numeric time",
		"get() invalid object",
		"set() non numeric value",
		"set() incorrect # args",
		"add() incorrect # args",
		"get() incorrect # args",
		"compute() incorrect # args",
		"compute() incorrect function",
		"compute() incorrect column",
		"compute() start > end",
		"format() invalid",
		"format() extra",
		"format() missing",
	}
	msgs := []string{
		"process_message() ./testsupport/circular_buffer_errors.lua:9: bad argument #0 to 'new' (incorrect number of arguments)",
		"process_message() ./testsupport/circular_buffer_errors.lua:11: bad argument #1 to 'new' (number expected, got nil)",
		"process_message() ./testsupport/circular_buffer_errors.lua:13: bad argument #1 to 'new' (rows must be > 1)",
		"process_message() ./testsupport/circular_buffer_errors.lua:15: bad argument #2 to 'new' (number expected, got nil)",
		"process_message() ./testsupport/circular_buffer_errors.lua:17: bad argument #2 to 'new' (columns must be > 0)",
		"process_message() ./testsupport/circular_buffer_errors.lua:19: bad argument #3 to 'new' (number expected, got nil)",
		"process_message() ./testsupport/circular_buffer_errors.lua:21: bad argument #3 to 'new' (seconds_per_row is out of range)",
		"process_message() ./testsupport/circular_buffer_errors.lua:23: bad argument #3 to 'new' (seconds_per_row is out of range)",
		"process_message() not enough memory",
		"process_message() ./testsupport/circular_buffer_errors.lua:28: bad argument #2 to 'set' (column out of range)",
		"process_message() ./testsupport/circular_buffer_errors.lua:31: bad argument #2 to 'set' (column out of range)",
		"process_message() ./testsupport/circular_buffer_errors.lua:34: bad argument #2 to 'set' (number expected, got nil)",
		"process_message() ./testsupport/circular_buffer_errors.lua:37: bad argument #1 to 'set' (number expected, got nil)",
		"process_message() ./testsupport/circular_buffer_errors.lua:41: bad argument #1 to 'get' (lsb.circular_buffer expected, got number)",
		"process_message() ./testsupport/circular_buffer_errors.lua:44: bad argument #3 to 'set' (number expected, got nil)",
		"process_message() ./testsupport/circular_buffer_errors.lua:47: bad argument #-1 to 'set' (incorrect number of arguments)",
		"process_message() ./testsupport/circular_buffer_errors.lua:50: bad argument #-1 to 'add' (incorrect number of arguments)",
		"process_message() ./testsupport/circular_buffer_errors.lua:53: bad argument #-1 to 'get' (incorrect number of arguments)",
		"process_message() ./testsupport/circular_buffer_errors.lua:56: bad argument #-1 to 'compute' (incorrect number of arguments)",
		"process_message() ./testsupport/circular_buffer_errors.lua:59: bad argument #1 to 'compute' (invalid option 'func')",
		"process_message() ./testsupport/circular_buffer_errors.lua:62: bad argument #2 to 'compute' (column out of range)",
		"process_message() ./testsupport/circular_buffer_errors.lua:65: bad argument #4 to 'compute' (end must be >= start)",
		"process_message() ./testsupport/circular_buffer_errors.lua:68: bad argument #1 to 'format' (invalid option 'invalid')",
		"process_message() ./testsupport/circular_buffer_errors.lua:71: bad argument #-1 to 'format' (incorrect number of arguments)",
		"process_message() ./testsupport/circular_buffer_errors.lua:74: bad argument #-1 to 'format' (incorrect number of arguments)",
	}

	var sbc SandboxConfig
	sbc.ScriptFilename = "./testsupport/circular_buffer_errors.lua"
	sbc.MemoryLimit = 32767
	sbc.InstructionLimit = 1000
	sbc.OutputLimit = 128
	for i, v := range tests {
		sb, err := lua.CreateLuaSandbox(&sbc)
		if err != nil {
			t.Errorf("%s", err)
		}
		err = sb.Init("", "")
		if err != nil {
			t.Errorf("%s", err)
		}
		pack.Message.SetPayload(v)
		r := sb.ProcessMessage(pack)
		if r != 1 || STATUS_TERMINATED != sb.Status() {
			t.Errorf("test: %s status should be %d, received %d",
				v, STATUS_TERMINATED, sb.Status())
		}
		s := sb.LastError()
		if s != msgs[i] {
			t.Errorf("test: %s error should be \"%s\", received \"%s\"",
				v, msgs[i], s)
		}
		sb.Destroy("")
	}
}

func TestCircularBuffer(t *testing.T) {
	pack := getTestPack()
	var sbc SandboxConfig
	sbc.ScriptFilename = "./testsupport/circular_buffer.lua"
	sbc.MemoryLimit = 32767
	sbc.InstructionLimit = 1000
	sbc.OutputLimit = 32767
	payload_type := "cbuf"
	payload_name := "Method tests"

	sb, err := lua.CreateLuaSandbox(&sbc)
	if err != nil {
		t.Errorf("%s", err)
	}
	output := []string{
		"{\"time\":0,\"rows\":3,\"columns\":3,\"seconds_per_row\":1,\"column_info\":[{\"name\":\"Add_column\",\"unit\":\"count\",\"aggregation\":\"sum\"},{\"name\":\"Set_column\",\"unit\":\"count\",\"aggregation\":\"sum\"},{\"name\":\"Get_column\",\"unit\":\"count\",\"aggregation\":\"sum\"}]}\n0\t0\t0\n0\t0\t0\n0\t0\t0\n",
		"{\"time\":0,\"rows\":3,\"columns\":3,\"seconds_per_row\":1,\"column_info\":[{\"name\":\"Add_column\",\"unit\":\"count\",\"aggregation\":\"sum\"},{\"name\":\"Set_column\",\"unit\":\"count\",\"aggregation\":\"sum\"},{\"name\":\"Get_column\",\"unit\":\"count\",\"aggregation\":\"sum\"}]}\n1\t1\t1\n2\t1\t2\n3\t1\t3\n",
		"{\"time\":2,\"rows\":3,\"columns\":3,\"seconds_per_row\":1,\"column_info\":[{\"name\":\"Add_column\",\"unit\":\"count\",\"aggregation\":\"sum\"},{\"name\":\"Set_column\",\"unit\":\"count\",\"aggregation\":\"sum\"},{\"name\":\"Get_column\",\"unit\":\"count\",\"aggregation\":\"sum\"}]}\n3\t1\t3\n0\t0\t0\n1\t1\t1\n",
		"{\"time\":8,\"rows\":3,\"columns\":3,\"seconds_per_row\":1,\"column_info\":[{\"name\":\"Add_column\",\"unit\":\"count\",\"aggregation\":\"sum\"},{\"name\":\"Set_column\",\"unit\":\"count\",\"aggregation\":\"sum\"},{\"name\":\"Get_column\",\"unit\":\"count\",\"aggregation\":\"sum\"}]}\n0\t0\t0\n0\t0\t0\n1\t1\t1\n"}
	cnt := 0
	sb.InjectMessage(func(p, pt, pn string) int {
		if p != output[cnt] {
			t.Errorf("cnt: %d buffer should be \"%s\", received \"%s\"", cnt,
				output[cnt], p)
		}
		if pt != payload_type {
			t.Errorf("cnt: %d type should be \"%s\", received \"%s\"", cnt, payload_type, pt)
		}
		if pn != "Method tests" {
			t.Errorf("cnt: %d name should be \"%s\", received \"%s\"", cnt, payload_name, pn)
		}
		cnt++
		return 0
	})
	err = sb.Init("", "")
	if err != nil {
		t.Errorf("%s", err)
	}
	sb.TimerEvent(0)
	pack.Message.SetTimestamp(0)
	r := sb.ProcessMessage(pack)
	if r != 0 {
		t.Errorf("ProcessMessage failed: %s", sb.LastError())
	}
	pack.Message.SetTimestamp(1e9)
	sb.ProcessMessage(pack)
	sb.ProcessMessage(pack)
	pack.Message.SetTimestamp(2e9)
	sb.ProcessMessage(pack)
	sb.ProcessMessage(pack)
	sb.ProcessMessage(pack)
	sb.TimerEvent(0)

	pack.Message.SetTimestamp(4e9)
	sb.ProcessMessage(pack)
	sb.TimerEvent(0)

	pack.Message.SetTimestamp(10e9)
	r = sb.ProcessMessage(pack)
	if r != 0 {
		t.Errorf("ProcessMessage failed: %s", sb.LastError())
	}
	sb.TimerEvent(0)
	sb.TimerEvent(1)
	r = sb.TimerEvent(3)
	if r != 0 {
		t.Errorf("TimerEvent failed: %s", sb.LastError())
	}
	sb.Destroy("/tmp/circular_buffer.lua.data")
}

func TestCircularBufferRestore(t *testing.T) {
	var sbc SandboxConfig
	sbc.ScriptFilename = "./testsupport/circular_buffer.lua"
	sbc.MemoryLimit = 32767
	sbc.InstructionLimit = 1000
	sbc.OutputLimit = 32767
	payload_type := "cbuf"

	sb, err := lua.CreateLuaSandbox(&sbc)
	if err != nil {
		t.Errorf("%s", err)
	}
	output := []string{
		"{\"time\":8,\"rows\":3,\"columns\":3,\"seconds_per_row\":1,\"column_info\":[{\"name\":\"Add_column\",\"unit\":\"count\",\"aggregation\":\"sum\"},{\"name\":\"Set_column\",\"unit\":\"count\",\"aggregation\":\"sum\"},{\"name\":\"Get_column\",\"unit\":\"count\",\"aggregation\":\"sum\"}]}\n0\t0\t0\n0\t0\t0\n3\t1\t3\n",
		"{\"time\":0,\"rows\":2,\"columns\":1,\"seconds_per_row\":1,\"column_info\":[{\"name\":\"Header_1\",\"unit\":\"count\",\"aggregation\":\"sum\"}]}\n7.1\n1000000\n"}
	cnt := 0
	sb.InjectMessage(func(p, pt, pn string) int {
		if p != output[cnt] {
			t.Errorf("cnt: %d buffer should be \"%s\", received \"%s\"", cnt,
				output[cnt], p)
		}
		if pt != payload_type {
			t.Errorf("cnt: %d type should be \"%s\", received \"%s\"", cnt, payload_type, pt)
		}
		if cnt == 1 && len(pn) != 0 {
			t.Errorf("cnt: %d name should be empty, received \"%s\"", cnt, pn)
		}
		cnt++
		return 0
	})
	err = sb.Init("./testsupport/circular_buffer.lua.data", "")
	if err != nil {
		t.Errorf("%s", err)
	}
	sb.TimerEvent(0)
	sb.TimerEvent(2)
	sb.Destroy("")
}
=======
>>>>>>> 7ef13f79

func TestInjectMessage(t *testing.T) {
	var sbc SandboxConfig
	tests := []string{
		"lua types",
		"cloudwatch metric",
		"external reference",
		"array only",
		"private keys",
		"global table",
		"special characters",
		"message",
		"message field",
		"message field array",
		"message field metadata",
		"message field metadata array",
		"message field all types",
		"message force memmove",
	}
	outputs := []string{
		`{"value":1}
1.2 string nil true false`,
		`{"StatisticValues":[{"Minimum":0,"SampleCount":0,"Sum":0,"Maximum":0},{"Minimum":0,"SampleCount":0,"Sum":0,"Maximum":0}],"Dimensions":[{"Name":"d1","Value":"v1"},{"Name":"d2","Value":"v2"}],"MetricName":"example","Timestamp":0,"Value":0,"Unit":"s"}
`,
		`{"a":{"y":2,"x":1}}
`,
		`[1,2,3]
`,
		`{"x":1}
`,
		`{}
`,
		`{"special\tcharacters":"\"\t\r\n\b\f\\\/"}
`,
		"\x10\x80\x94\xeb\xdc\x03\x1a\x04\x74\x79\x70\x65\x22\x06\x6c\x6f\x67\x67\x65\x72\x28\x09\x32\x07\x70\x61\x79\x6c\x6f\x61\x64\x3a\x0b\x65\x6e\x76\x5f\x76\x65\x72\x73\x69\x6f\x6e\x4a\x08\x68\x6f\x73\x74\x6e\x61\x6d\x65",
		"\x10\x80\x94\xeb\xdc\x03\x52\x12\x0a\x05\x63\x6f\x75\x6e\x74\x10\x03\x39\x00\x00\x00\x00\x00\x00\xf0\x3f",
		"\x10\x80\x94\xeb\xdc\x03\x52\x25\x0a\x06\x63\x6f\x75\x6e\x74\x73\x10\x03\x39\x00\x00\x00\x00\x00\x00\x00\x40\x39\x00\x00\x00\x00\x00\x00\x08\x40\x39\x00\x00\x00\x00\x00\x00\x10\x40",
		"\x10\x80\x94\xeb\xdc\x03\x52\x19\x0a\x05\x63\x6f\x75\x6e\x74\x10\x03\x1a\x05\x63\x6f\x75\x6e\x74\x39\x00\x00\x00\x00\x00\x00\x14\x40",
		"\x10\x80\x94\xeb\xdc\x03\x52\x2c\x0a\x06\x63\x6f\x75\x6e\x74\x73\x10\x03\x1a\x05\x63\x6f\x75\x6e\x74\x39\x00\x00\x00\x00\x00\x00\x18\x40\x39\x00\x00\x00\x00\x00\x00\x1c\x40\x39\x00\x00\x00\x00\x00\x00\x20\x40",
		"\x10\x80\x94\xeb\xdc\x03\x52\x13\x0a\x06\x6e\x75\x6d\x62\x65\x72\x10\x03\x39\x00\x00\x00\x00\x00\x00\xf0\x3f\x52\x2d\x0a\x07\x6e\x75\x6d\x62\x65\x72\x73\x10\x03\x1a\x05\x63\x6f\x75\x6e\x74\x39\x00\x00\x00\x00\x00\x00\xf0\x3f\x39\x00\x00\x00\x00\x00\x00\x00\x40\x39\x00\x00\x00\x00\x00\x00\x08\x40\x52\x0f\x0a\x05\x62\x6f\x6f\x6c\x73\x10\x04\x40\x01\x40\x00\x40\x00\x52\x0a\x0a\x04\x62\x6f\x6f\x6c\x10\x04\x40\x01\x52\x10\x0a\x06\x73\x74\x72\x69\x6e\x67\x22\x06\x73\x74\x72\x69\x6e\x67\x52\x15\x0a\x07\x73\x74\x72\x69\x6e\x67\x73\x22\x02\x73\x31\x22\x02\x73\x32\x22\x02\x73\x33",
		"\x10\x80\x94\xeb\xdc\x03\x52\x8d\x01\x0a\x06\x73\x74\x72\x69\x6e\x67\x22\x82\x01\x30\x31\x32\x33\x34\x35\x36\x37\x38\x39\x30\x31\x32\x33\x34\x35\x36\x37\x38\x39\x30\x31\x32\x33\x34\x35\x36\x37\x38\x39\x30\x31\x32\x33\x34\x35\x36\x37\x38\x39\x30\x31\x32\x33\x34\x35\x36\x37\x38\x39\x30\x31\x32\x33\x34\x35\x36\x37\x38\x39\x30\x31\x32\x33\x34\x35\x36\x37\x38\x39\x30\x31\x32\x33\x34\x35\x36\x37\x38\x39\x30\x31\x32\x33\x34\x35\x36\x37\x38\x39\x30\x31\x32\x33\x34\x35\x36\x37\x38\x39\x30\x31\x32\x33\x34\x35\x36\x37\x38\x39\x30\x31\x32\x33\x34\x35\x36\x37\x38\x39\x30\x31\x32\x33\x34\x35\x36\x37\x38\x39",
	}
	if false { // lua jit values
		outputs[1] = `{"Timestamp":0,"Value":0,"StatisticValues":[{"SampleCount":0,"Sum":0,"Maximum":0,"Minimum":0},{"SampleCount":0,"Sum":0,"Maximum":0,"Minimum":0}],"Unit":"s","MetricName":"example","Dimensions":[{"Name":"d1","Value":"v1"},{"Name":"d2","Value":"v2"}]}
`
		outputs[13] = "\x10\x80\x94\xeb\xdc\x03\x52\x13\x0a\x06\x6e\x75\x6d\x62\x65\x72\x10\x03\x39\x00\x00\x00\x00\x00\x00\xf0\x3f\x52\x0f\x0a\x05\x62\x6f\x6f\x6c\x73\x10\x04\x40\x01\x40\x00\x40\x00\x52\x10\x0a\x06\x73\x74\x72\x69\x6e\x67\x22\x06\x73\x74\x72\x69\x6e\x67\x52\x0a\x0a\x04\x62\x6f\x6f\x6c\x10\x04\x40\x01\x52\x2d\x0a\x07\x6e\x75\x6d\x62\x65\x72\x73\x10\x03\x1a\x05\x63\x6f\x75\x6e\x74\x39\x00\x00\x00\x00\x00\x00\xf0\x3f\x39\x00\x00\x00\x00\x00\x00\x00\x40\x39\x00\x00\x00\x00\x00\x00\x08\x40\x52\x15\x0a\x07\x73\x74\x72\x69\x6e\x67\x73\x22\x02\x73\x31\x22\x02\x73\x32\x22\x02\x73\x33"
	}

	sbc.ScriptFilename = "./testsupport/inject_message.lua"
	sbc.MemoryLimit = 100000
	sbc.InstructionLimit = 1000
	sbc.OutputLimit = 8000
	pack := getTestPack()
	sb, err := lua.CreateLuaSandbox(&sbc)
	if err != nil {
		t.Errorf("%s", err)
	}
	err = sb.Init("", "")
	if err != nil {
		t.Errorf("%s", err)
	}
	cnt := 0
	sb.InjectMessage(func(p, pt, pn string) int {
		if len(pt) == 0 { // no type is a Heka protobuf message
			if p[18:] != outputs[cnt] { // ignore the UUID
				t.Errorf("Output is incorrect, expected: \"%x\" received: \"%x\"", outputs[cnt], p[18:])
			}
		} else {
			if p != outputs[cnt] {
				t.Errorf("Output is incorrect, expected: \"%s\" received: \"%s\"", outputs[cnt], p)
			}
		}
		if cnt == 12 {
			msg := new(message.Message)
			err := proto.Unmarshal([]byte(p), msg)
			if err != nil {
				t.Errorf("%s", err)
			}
			if msg.GetTimestamp() != 1e9 {
				t.Errorf("Timestamp expected %d received %d", int(1e9), pack.Message.GetTimestamp())
			}
			if field := msg.FindFirstField("numbers"); field != nil {
				if field.GetRepresentation() != "count" {
					t.Errorf("'numbers' representation expected count received %s", 1e9, field.GetRepresentation())
				}
			} else {
				t.Errorf("'numbers' field not found")
			}
			tests := []string{
				"Timestamp == 1000000000",
				"Fields[number] == 1",
				"Fields[numbers][0][0] == 1 && Fields[numbers][0][1] == 2 && Fields[numbers][0][2] == 3",
				"Fields[string] == 'string'",
				"Fields[strings][0][0] == 's1' && Fields[strings][0][1] == 's2' && Fields[strings][0][2] == 's3'",
				"Fields[bool] == TRUE",
				"Fields[bools][0][0] == TRUE && Fields[bools][0][1] == FALSE && Fields[bools][0][2] == FALSE",
			}
			for _, v := range tests {
				ms, _ := message.CreateMatcherSpecification(v)
				match := ms.Match(msg)
				if !match {
					t.Errorf("Test failed %s", v)
				}
			}
		}
		cnt++
		return 0
	})

	for _, v := range tests {
		pack.Message.SetPayload(v)
		r := sb.ProcessMessage(pack)
		if r != 0 {
			t.Errorf("ProcessMessage should return 0, received %d %s", r, sb.LastError())
		}
	}
	sb.Destroy("")
	if cnt != len(tests) {
		t.Errorf("InjectMessage was called %d times, expected %d", cnt, len(tests))
	}
}

func TestInjectMessageError(t *testing.T) {
	var sbc SandboxConfig
	tests := []string{
		"error internal reference",
		"error circular reference",
		"error escape overflow",
		"error mis-match field array",
		"error nil field",
		"error nil type arg",
		"error nil name arg",
		"error incorrect number of args",
	}
	errors := []string{
		"process_message() ./testsupport/inject_message.lua:42: table contains an internal or circular reference",
		"process_message() ./testsupport/inject_message.lua:47: table contains an internal or circular reference",
		"process_message() not enough memory",
		"process_message() ./testsupport/inject_message.lua:76: inject_message() cound not encode protobuf - array has mixed types",
		"process_message() ./testsupport/inject_message.lua:79: inject_message() cound not encode protobuf - unsupported type 0",
		"process_message() ./testsupport/inject_message.lua:81: bad argument #1 to 'inject_message' (string, table, or circular_buffer expected, got nil)",
		"process_message() ./testsupport/inject_message.lua:83: bad argument #2 to 'inject_message' (string expected, got nil)",
		"process_message() ./testsupport/inject_message.lua:85: inject_message() takes a maximum of 2 arguments",
	}

	sbc.ScriptFilename = "./testsupport/inject_message.lua"
	sbc.MemoryLimit = 100000
	sbc.InstructionLimit = 1000
	sbc.OutputLimit = 1024
	pack := getTestPack()
	for i, v := range tests {
		sb, err := lua.CreateLuaSandbox(&sbc)
		if err != nil {
			t.Errorf("%s", err)
		}
		err = sb.Init("", "")
		if err != nil {
			t.Errorf("%s", err)
		}
		pack.Message.SetPayload(v)
		r := sb.ProcessMessage(pack)
		if r != 1 {
			t.Errorf("ProcessMessage should return 1, received %d", r)
		} else {
			if sb.LastError() != errors[i] {
				t.Errorf("Expected: \"%s\" received: \"%s\"", errors[i], sb.LastError())
			}
		}
		sb.Destroy("")
	}
}

func TestLpeg(t *testing.T) {
	var sbc SandboxConfig
	sbc.ScriptFilename = "./testsupport/lpeg_csv.lua"
	sbc.MemoryLimit = 100000
	sbc.InstructionLimit = 1000
	sbc.OutputLimit = 8000
	pack := getTestPack()
	sb, err := lua.CreateLuaSandbox(&sbc)
	if err != nil {
		t.Errorf("%s", err)
	}
	err = sb.Init("", "")
	if err != nil {
		t.Errorf("%s", err)
	}
	sb.InjectMessage(func(p, pt, pn string) int {
		expected := `["1","string with spaces","quoted string, with comma and \"quoted\" text"]
`
		if p != expected {
			t.Errorf("Output is incorrect, expected: \"%s\" received: \"%s\"", expected, p)
		}
		return 0
	})

	pack.Message.SetPayload("1,string with spaces,\"quoted string, with comma and \"\"quoted\"\" text\"")
	r := sb.ProcessMessage(pack)
	if r != 0 {
		t.Errorf("ProcessMessage should return 0, received %d %s", r, sb.LastError())
	}
	sb.Destroy("")
}

func TestReadConfig(t *testing.T) {
	var sbc SandboxConfig
	sbc.ScriptFilename = "./testsupport/read_config.lua"
	sbc.MemoryLimit = 32767
	sbc.InstructionLimit = 1000
	sbc.Config = make(map[string]interface{})
	sbc.Config["string"] = "widget"
	sbc.Config["int64"] = int64(99)
	sbc.Config["double"] = 99.123
	sbc.Config["bool"] = true
	sbc.Config["array"] = []int{1, 2, 3}
	sbc.Config["object"] = map[string]string{"item": "test"}
	sb, err := lua.CreateLuaSandbox(&sbc)
	if err != nil {
		t.Errorf("%s", err)
	}
	err = sb.Init("", "")
	if err != nil {
		t.Errorf("%s", err)
	}
	sb.Destroy("")
}

func TestCJson(t *testing.T) {
	var sbc SandboxConfig
	sbc.ScriptFilename = "./testsupport/cjson.lua"
	sbc.MemoryLimit = 100000
	sbc.InstructionLimit = 1000
	sbc.OutputLimit = 8000
	pack := getTestPack()
	sb, err := lua.CreateLuaSandbox(&sbc)
	if err != nil {
		t.Errorf("%s", err)
	}
	err = sb.Init("", "")
	if err != nil {
		t.Errorf("%s", err)
	}
	pack.Message.SetPayload("[ true, { \"foo\": \"bar\" } ]")
	r := sb.ProcessMessage(pack)
	if r != 0 {
		t.Errorf("ProcessMessage should return 0, received %d %s", r, sb.LastError())
	}
	sb.Destroy("")
}

func TestReadNilConfig(t *testing.T) {
	var sbc SandboxConfig
	sbc.ScriptFilename = "./testsupport/read_config_nil.lua"
	sbc.MemoryLimit = 32767
	sbc.InstructionLimit = 1000
	sb, err := lua.CreateLuaSandbox(&sbc)
	if err != nil {
		t.Errorf("%s", err)
	}
	err = sb.Init("", "")
	if err != nil {
		t.Errorf("%s", err)
	}
	sb.Destroy("")
}

<<<<<<< HEAD
func TestCircularBufferDelta(t *testing.T) {
	pack := getTestPack()
	var sbc SandboxConfig
	sbc.ScriptFilename = "./testsupport/circular_buffer_delta.lua"
	sbc.MemoryLimit = 32767
	sbc.InstructionLimit = 1000
	sbc.OutputLimit = 32767
	payload_type := []string{"cbuf", "cbufd", "cbuf"}
	payload_name := "Method tests"

	sb, err := lua.CreateLuaSandbox(&sbc)
	if err != nil {
		t.Errorf("%s", err)
	}
	output := []string{
		`{"time":0,"rows":3,"columns":3,"seconds_per_row":1,"column_info":[{"name":"Add_column","unit":"count","aggregation":"sum"},{"name":"Set_column","unit":"count","aggregation":"sum"},{"name":"Get_column","unit":"count","aggregation":"sum"}]}
1	1	1
2	1	2
3	1	3
`,
		`{"time":0,"rows":3,"columns":3,"seconds_per_row":1,"column_info":[{"name":"Add_column","unit":"count","aggregation":"sum"},{"name":"Set_column","unit":"count","aggregation":"sum"},{"name":"Get_column","unit":"count","aggregation":"sum"}]}
1	2	1	2
2	3	1	3
0	1	1	1
`,
		`{"time":0,"rows":3,"columns":3,"seconds_per_row":1,"column_info":[{"name":"Add_column","unit":"count","aggregation":"sum"},{"name":"Set_column","unit":"count","aggregation":"sum"},{"name":"Get_column","unit":"count","aggregation":"sum"}]}
1	1	1
2	1	2
3	1	3
`,
	}

	if false { // lua jit values
		output[1] = `{"time":0,"rows":3,"columns":3,"seconds_per_row":1,"column_info":[{"name":"Add_column","unit":"count","aggregation":"sum"},{"name":"Set_column","unit":"count","aggregation":"sum"},{"name":"Get_column","unit":"count","aggregation":"sum"}]}
0	1	1	1
1	2	1	2
2	3	1	3
`
	}
	cnt := 0
	sb.InjectMessage(func(p, pt, pn string) int {
		if p != output[cnt] {
			t.Errorf("cnt: %d buffer should be \"%s\", received \"%s\"", cnt,
				output[cnt], p)
		}
		if pt != payload_type[cnt] {
			t.Errorf("cnt: %d type should be \"%s\", received \"%s\"", cnt, payload_type, pt)
		}
		if pn != "Method tests" {
			t.Errorf("cnt: %d name should be \"%s\", received \"%s\"", cnt, payload_name, pn)
		}
		cnt++
		return 0
	})
	err = sb.Init("", "")
	if err != nil {
		t.Errorf("%s", err)
	}
	pack.Message.SetTimestamp(0)
	r := sb.ProcessMessage(pack)
	if r != 0 {
		t.Errorf("ProcessMessage failed: %s", sb.LastError())
	}
	pack.Message.SetTimestamp(1e9)
	sb.ProcessMessage(pack)
	sb.ProcessMessage(pack)
	pack.Message.SetTimestamp(2e9)
	sb.ProcessMessage(pack)
	sb.ProcessMessage(pack)
	sb.ProcessMessage(pack)
	sb.TimerEvent(0)
	sb.TimerEvent(0) // should only produce the full set
	sb.ProcessMessage(pack)
	sb.Destroy("/tmp/circular_buffer_delta.lua.data")
	if cnt != len(output) {
		t.Errorf("only %d of %d tests were run", cnt, len(output))
	}
}

func TestCircularBufferDeltaRestore(t *testing.T) {
	var sbc SandboxConfig
	sbc.ScriptFilename = "./testsupport/circular_buffer_delta.lua"
	sbc.MemoryLimit = 32767
	sbc.InstructionLimit = 1000
	sbc.OutputLimit = 32767

	sb, err := lua.CreateLuaSandbox(&sbc)
	if err != nil {
		t.Errorf("%s", err)
	}
	output := []string{
		`{"time":0,"rows":3,"columns":3,"seconds_per_row":1,"column_info":[{"name":"Add_column","unit":"count","aggregation":"sum"},{"name":"Set_column","unit":"count","aggregation":"sum"},{"name":"Get_column","unit":"count","aggregation":"sum"}]}
1	1	1
2	1	2
4	1	4
`,
		`{"time":0,"rows":3,"columns":3,"seconds_per_row":1,"column_info":[{"name":"Add_column","unit":"count","aggregation":"sum"},{"name":"Set_column","unit":"count","aggregation":"sum"},{"name":"Get_column","unit":"count","aggregation":"sum"}]}
2	1	0	1
`,
	}
	cnt := 0
	sb.InjectMessage(func(p, pt, pn string) int {
		if p != output[cnt] {
			t.Errorf("cnt: %d buffer should be \"%s\", received \"%s\"", cnt,
				output[cnt], p)
		}
		cnt++
		return 0
	})
	err = sb.Init("./testsupport/circular_buffer_delta.lua.data", "")
	if err != nil {
		t.Errorf("%s", err)
	}
	sb.TimerEvent(0)
	sb.Destroy("")
}

=======
>>>>>>> 7ef13f79
func TestExternalModule(t *testing.T) {
	var sbc SandboxConfig
	sbc.ScriptFilename = "./testsupport/require.lua"
	sbc.ModuleDirectory = "./testsupport"
	sbc.MemoryLimit = 100000
	sbc.InstructionLimit = 1000
	sbc.OutputLimit = 8000
	pack := getTestPack()
	sb, err := lua.CreateLuaSandbox(&sbc)
	if err != nil {
		t.Errorf("%s", err)
	}
	err = sb.Init("", "")
	if err != nil {
		t.Errorf("%s", err)
	}
	r := sb.ProcessMessage(pack)
	if r != 43 {
		t.Errorf("ProcessMessage should return 43, received %d %s", r, sb.LastError())
	}
	sb.Destroy("")
}

func BenchmarkSandboxCreateInitDestroy(b *testing.B) {
	var sbc SandboxConfig
	sbc.ScriptFilename = "./testsupport/serialize.lua"
	sbc.MemoryLimit = 32767
	sbc.InstructionLimit = 1000
	for i := 0; i < b.N; i++ {
		sb, _ := lua.CreateLuaSandbox(&sbc)
		sb.Init("", "")
		sb.Destroy("")
	}
}

func BenchmarkSandboxCreateInitDestroyRestore(b *testing.B) {
	var sbc SandboxConfig
	sbc.ScriptFilename = "./testsupport/serialize.lua"
	sbc.MemoryLimit = 32767
	sbc.InstructionLimit = 1000
	for i := 0; i < b.N; i++ {
		sb, _ := lua.CreateLuaSandbox(&sbc)
		sb.Init("./testsupport/serialize.lua", "")
		sb.Destroy("")
	}
}

func BenchmarkSandboxCreateInitDestroyPreserve(b *testing.B) {
	var sbc SandboxConfig
	sbc.ScriptFilename = "./testsupport/serialize.lua"
	sbc.MemoryLimit = 32767
	sbc.InstructionLimit = 1000
	for i := 0; i < b.N; i++ {
		sb, _ := lua.CreateLuaSandbox(&sbc)
		sb.Init("", "")
		sb.Destroy("/tmp/serialize.lua.data")
	}
}

func BenchmarkSandboxProcessMessageCounter(b *testing.B) {
	b.StopTimer()
	var sbc SandboxConfig
	sbc.ScriptFilename = "./testsupport/counter.lua"
	sbc.MemoryLimit = 32767
	sbc.InstructionLimit = 1000
	pack := getTestPack()
	sb, _ := lua.CreateLuaSandbox(&sbc)
	sb.Init("", "")
	b.StartTimer()
	for i := 0; i < b.N; i++ {
		sb.ProcessMessage(pack)
	}
	sb.Destroy("")
}

func BenchmarkSandboxReadMessageString(b *testing.B) {
	b.StopTimer()
	var sbc SandboxConfig
	sbc.ScriptFilename = "./testsupport/readstring.lua"
	sbc.MemoryLimit = 32767
	sbc.InstructionLimit = 1000
	pack := getTestPack()
	sb, _ := lua.CreateLuaSandbox(&sbc)
	sb.Init("", "")
	b.StartTimer()
	for i := 0; i < b.N; i++ {
		sb.ProcessMessage(pack)
	}
	sb.Destroy("")
}

func BenchmarkSandboxReadMessageInt(b *testing.B) {
	b.StopTimer()
	var sbc SandboxConfig
	sbc.ScriptFilename = "./testsupport/readint.lua"
	sbc.MemoryLimit = 32767
	sbc.InstructionLimit = 1000
	pack := getTestPack()
	sb, _ := lua.CreateLuaSandbox(&sbc)
	sb.Init("", "")
	b.StartTimer()
	for i := 0; i < b.N; i++ {
		sb.ProcessMessage(pack)
	}
	sb.Destroy("")
}

func BenchmarkSandboxReadMessageField(b *testing.B) {
	b.StopTimer()
	var sbc SandboxConfig
	sbc.ScriptFilename = "./testsupport/readfield.lua"
	sbc.MemoryLimit = 32767
	sbc.InstructionLimit = 1000
	pack := getTestPack()
	sb, _ := lua.CreateLuaSandbox(&sbc)
	sb.Init("", "")
	b.StartTimer()
	for i := 0; i < b.N; i++ {
		sb.ProcessMessage(pack)
	}
	sb.Destroy("")
}

func BenchmarkSandboxOutputLuaTypes(b *testing.B) {
	b.StopTimer()
	var sbc SandboxConfig
	sbc.ScriptFilename = "./testsupport/inject_message.lua"
	sbc.MemoryLimit = 100000
	sbc.InstructionLimit = 1000
	sbc.OutputLimit = 1024
	pack := getTestPack()
	sb, _ := lua.CreateLuaSandbox(&sbc)
	sb.Init("", "")
	sb.InjectMessage(func(p, pt, pn string) int {
		return 0
	})
	pack.Message.SetPayload("lua types")
	b.StartTimer()
	for i := 0; i < b.N; i++ {
		sb.ProcessMessage(pack)
	}
	sb.Destroy("")
}

func BenchmarkSandboxOutputTable(b *testing.B) {
	b.StopTimer()
	var sbc SandboxConfig
	sbc.ScriptFilename = "./testsupport/inject_message.lua"
	sbc.MemoryLimit = 100000
	sbc.InstructionLimit = 1000
	sbc.OutputLimit = 1024
	pack := getTestPack()
	sb, _ := lua.CreateLuaSandbox(&sbc)
	sb.Init("", "")
	sb.InjectMessage(func(p, pt, pn string) int {
		return 0
	})
	pack.Message.SetPayload("cloudwatch metric")
	b.StartTimer()
	for i := 0; i < b.N; i++ {
		sb.ProcessMessage(pack)
	}
	sb.Destroy("")
}

func BenchmarkSandboxOutputCbuf(b *testing.B) {
	b.StopTimer()
	var sbc SandboxConfig
	sbc.ScriptFilename = "./testsupport/inject_message.lua"
	sbc.MemoryLimit = 100000
	sbc.InstructionLimit = 1000
	sbc.OutputLimit = 64512
	sb, _ := lua.CreateLuaSandbox(&sbc)
	sb.Init("", "")
	sb.InjectMessage(func(p, pt, pn string) int {
		return 0
	})
	b.StartTimer()
	for i := 0; i < b.N; i++ {
		sb.TimerEvent(0)
	}
	sb.Destroy("")
}

func BenchmarkSandboxOutputMessage(b *testing.B) {
	b.StopTimer()
	var sbc SandboxConfig
	sbc.ScriptFilename = "./testsupport/inject_message.lua"
	sbc.MemoryLimit = 100000
	sbc.InstructionLimit = 1000
	sbc.OutputLimit = 64512
	sb, _ := lua.CreateLuaSandbox(&sbc)
	sb.Init("", "")
	sb.InjectMessage(func(p, pt, pn string) int {
		return 0
	})
	b.StartTimer()
	for i := 0; i < b.N; i++ {
		sb.TimerEvent(1)
	}
	sb.Destroy("")
}

func BenchmarkSandboxOutputMessageAsJSON(b *testing.B) {
	b.StopTimer()
	var sbc SandboxConfig
	sbc.ScriptFilename = "./testsupport/inject_message.lua"
	sbc.MemoryLimit = 100000
	sbc.InstructionLimit = 1000
	sbc.OutputLimit = 64512
	sb, _ := lua.CreateLuaSandbox(&sbc)
	sb.Init("", "")
	sb.InjectMessage(func(p, pt, pn string) int {
		return 0
	})
	b.StartTimer()
	for i := 0; i < b.N; i++ {
		sb.TimerEvent(2)
	}
	sb.Destroy("")
}

func BenchmarkSandboxLpegDecoder(b *testing.B) {
	b.StopTimer()
	var sbc SandboxConfig
	sbc.ScriptFilename = "./testsupport/decoder.lua"
	sbc.MemoryLimit = 1024 * 1024 * 8
	sbc.InstructionLimit = 1e6
	sbc.OutputLimit = 1024 * 63
	pack := getTestPack()
	sb, _ := lua.CreateLuaSandbox(&sbc)
	sb.Init("", "")
	sb.InjectMessage(func(p, pt, pn string) int {
		return 0
	})
	pack.Message.SetPayload("1376389920 debug id=2321 url=example.com item=1")
	b.StartTimer()
	for i := 0; i < b.N; i++ {
		sb.ProcessMessage(pack)
	}
	sb.Destroy("")
}<|MERGE_RESOLUTION|>--- conflicted
+++ resolved
@@ -403,7 +403,6 @@
 	sb.Destroy("")
 }
 
-<<<<<<< HEAD
 func TestWriteMessage(t *testing.T) {
 	pipeline.NewPipelineConfig(pipeline.DefaultGlobals()) // Set up globals :P
 	var sbc SandboxConfig
@@ -477,47 +476,6 @@
 	}
 }
 
-func TestPreserve(t *testing.T) {
-	var sbc SandboxConfig
-	sbc.ScriptFilename = "./testsupport/serialize.lua"
-	sbc.MemoryLimit = 64000
-	sbc.InstructionLimit = 1000
-	sb, err := lua.CreateLuaSandbox(&sbc)
-	if err != nil {
-		t.Errorf("%s", err)
-	}
-	err = sb.Init("", "")
-	if err != nil {
-		t.Errorf("%s", err)
-	}
-	var saved string
-
-	output := filepath.Join(os.TempDir(), "serialize.lua.data")
-	if true {
-		saved = "./testsupport/serialize.lua51.data"
-	} else { // lua jit output
-		saved = "./testsupport/serialize.lua.data"
-	}
-	err = sb.Destroy(output)
-	if err != nil {
-		t.Errorf("%s", err)
-	} else {
-		o, err := ioutil.ReadFile(output)
-		if err != nil {
-			t.Errorf("%s", err)
-		}
-		s, err := ioutil.ReadFile(saved)
-		if err != nil {
-			t.Errorf("%s", err)
-		}
-		if 0 != bytes.Compare(o, s) {
-			t.Errorf("The preserved data does not match")
-		}
-	}
-}
-
-=======
->>>>>>> 7ef13f79
 func TestRestore(t *testing.T) {
 	var sbc SandboxConfig
 	sbc.ScriptFilename = "./testsupport/simple_count.lua"
@@ -654,205 +612,6 @@
 	}
 	sb.Destroy("")
 }
-
-<<<<<<< HEAD
-func TestCircularBufferErrors(t *testing.T) {
-	pack := getTestPack()
-	tests := []string{
-		"new() incorrect # args",
-		"new() non numeric row",
-		"new() 1 row",
-		"new() non numeric column",
-		"new() zero column",
-		"new() non numeric seconds_per_row",
-		"new() zero seconds_per_row",
-		"new() > hour seconds_per_row",
-		"new() too much memory",
-		"set() out of range column",
-		"set() zero column",
-		"set() non numeric column",
-		"set() non numeric time",
-		"get() invalid object",
-		"set() non numeric value",
-		"set() incorrect # args",
-		"add() incorrect # args",
-		"get() incorrect # args",
-		"compute() incorrect # args",
-		"compute() incorrect function",
-		"compute() incorrect column",
-		"compute() start > end",
-		"format() invalid",
-		"format() extra",
-		"format() missing",
-	}
-	msgs := []string{
-		"process_message() ./testsupport/circular_buffer_errors.lua:9: bad argument #0 to 'new' (incorrect number of arguments)",
-		"process_message() ./testsupport/circular_buffer_errors.lua:11: bad argument #1 to 'new' (number expected, got nil)",
-		"process_message() ./testsupport/circular_buffer_errors.lua:13: bad argument #1 to 'new' (rows must be > 1)",
-		"process_message() ./testsupport/circular_buffer_errors.lua:15: bad argument #2 to 'new' (number expected, got nil)",
-		"process_message() ./testsupport/circular_buffer_errors.lua:17: bad argument #2 to 'new' (columns must be > 0)",
-		"process_message() ./testsupport/circular_buffer_errors.lua:19: bad argument #3 to 'new' (number expected, got nil)",
-		"process_message() ./testsupport/circular_buffer_errors.lua:21: bad argument #3 to 'new' (seconds_per_row is out of range)",
-		"process_message() ./testsupport/circular_buffer_errors.lua:23: bad argument #3 to 'new' (seconds_per_row is out of range)",
-		"process_message() not enough memory",
-		"process_message() ./testsupport/circular_buffer_errors.lua:28: bad argument #2 to 'set' (column out of range)",
-		"process_message() ./testsupport/circular_buffer_errors.lua:31: bad argument #2 to 'set' (column out of range)",
-		"process_message() ./testsupport/circular_buffer_errors.lua:34: bad argument #2 to 'set' (number expected, got nil)",
-		"process_message() ./testsupport/circular_buffer_errors.lua:37: bad argument #1 to 'set' (number expected, got nil)",
-		"process_message() ./testsupport/circular_buffer_errors.lua:41: bad argument #1 to 'get' (lsb.circular_buffer expected, got number)",
-		"process_message() ./testsupport/circular_buffer_errors.lua:44: bad argument #3 to 'set' (number expected, got nil)",
-		"process_message() ./testsupport/circular_buffer_errors.lua:47: bad argument #-1 to 'set' (incorrect number of arguments)",
-		"process_message() ./testsupport/circular_buffer_errors.lua:50: bad argument #-1 to 'add' (incorrect number of arguments)",
-		"process_message() ./testsupport/circular_buffer_errors.lua:53: bad argument #-1 to 'get' (incorrect number of arguments)",
-		"process_message() ./testsupport/circular_buffer_errors.lua:56: bad argument #-1 to 'compute' (incorrect number of arguments)",
-		"process_message() ./testsupport/circular_buffer_errors.lua:59: bad argument #1 to 'compute' (invalid option 'func')",
-		"process_message() ./testsupport/circular_buffer_errors.lua:62: bad argument #2 to 'compute' (column out of range)",
-		"process_message() ./testsupport/circular_buffer_errors.lua:65: bad argument #4 to 'compute' (end must be >= start)",
-		"process_message() ./testsupport/circular_buffer_errors.lua:68: bad argument #1 to 'format' (invalid option 'invalid')",
-		"process_message() ./testsupport/circular_buffer_errors.lua:71: bad argument #-1 to 'format' (incorrect number of arguments)",
-		"process_message() ./testsupport/circular_buffer_errors.lua:74: bad argument #-1 to 'format' (incorrect number of arguments)",
-	}
-
-	var sbc SandboxConfig
-	sbc.ScriptFilename = "./testsupport/circular_buffer_errors.lua"
-	sbc.MemoryLimit = 32767
-	sbc.InstructionLimit = 1000
-	sbc.OutputLimit = 128
-	for i, v := range tests {
-		sb, err := lua.CreateLuaSandbox(&sbc)
-		if err != nil {
-			t.Errorf("%s", err)
-		}
-		err = sb.Init("", "")
-		if err != nil {
-			t.Errorf("%s", err)
-		}
-		pack.Message.SetPayload(v)
-		r := sb.ProcessMessage(pack)
-		if r != 1 || STATUS_TERMINATED != sb.Status() {
-			t.Errorf("test: %s status should be %d, received %d",
-				v, STATUS_TERMINATED, sb.Status())
-		}
-		s := sb.LastError()
-		if s != msgs[i] {
-			t.Errorf("test: %s error should be \"%s\", received \"%s\"",
-				v, msgs[i], s)
-		}
-		sb.Destroy("")
-	}
-}
-
-func TestCircularBuffer(t *testing.T) {
-	pack := getTestPack()
-	var sbc SandboxConfig
-	sbc.ScriptFilename = "./testsupport/circular_buffer.lua"
-	sbc.MemoryLimit = 32767
-	sbc.InstructionLimit = 1000
-	sbc.OutputLimit = 32767
-	payload_type := "cbuf"
-	payload_name := "Method tests"
-
-	sb, err := lua.CreateLuaSandbox(&sbc)
-	if err != nil {
-		t.Errorf("%s", err)
-	}
-	output := []string{
-		"{\"time\":0,\"rows\":3,\"columns\":3,\"seconds_per_row\":1,\"column_info\":[{\"name\":\"Add_column\",\"unit\":\"count\",\"aggregation\":\"sum\"},{\"name\":\"Set_column\",\"unit\":\"count\",\"aggregation\":\"sum\"},{\"name\":\"Get_column\",\"unit\":\"count\",\"aggregation\":\"sum\"}]}\n0\t0\t0\n0\t0\t0\n0\t0\t0\n",
-		"{\"time\":0,\"rows\":3,\"columns\":3,\"seconds_per_row\":1,\"column_info\":[{\"name\":\"Add_column\",\"unit\":\"count\",\"aggregation\":\"sum\"},{\"name\":\"Set_column\",\"unit\":\"count\",\"aggregation\":\"sum\"},{\"name\":\"Get_column\",\"unit\":\"count\",\"aggregation\":\"sum\"}]}\n1\t1\t1\n2\t1\t2\n3\t1\t3\n",
-		"{\"time\":2,\"rows\":3,\"columns\":3,\"seconds_per_row\":1,\"column_info\":[{\"name\":\"Add_column\",\"unit\":\"count\",\"aggregation\":\"sum\"},{\"name\":\"Set_column\",\"unit\":\"count\",\"aggregation\":\"sum\"},{\"name\":\"Get_column\",\"unit\":\"count\",\"aggregation\":\"sum\"}]}\n3\t1\t3\n0\t0\t0\n1\t1\t1\n",
-		"{\"time\":8,\"rows\":3,\"columns\":3,\"seconds_per_row\":1,\"column_info\":[{\"name\":\"Add_column\",\"unit\":\"count\",\"aggregation\":\"sum\"},{\"name\":\"Set_column\",\"unit\":\"count\",\"aggregation\":\"sum\"},{\"name\":\"Get_column\",\"unit\":\"count\",\"aggregation\":\"sum\"}]}\n0\t0\t0\n0\t0\t0\n1\t1\t1\n"}
-	cnt := 0
-	sb.InjectMessage(func(p, pt, pn string) int {
-		if p != output[cnt] {
-			t.Errorf("cnt: %d buffer should be \"%s\", received \"%s\"", cnt,
-				output[cnt], p)
-		}
-		if pt != payload_type {
-			t.Errorf("cnt: %d type should be \"%s\", received \"%s\"", cnt, payload_type, pt)
-		}
-		if pn != "Method tests" {
-			t.Errorf("cnt: %d name should be \"%s\", received \"%s\"", cnt, payload_name, pn)
-		}
-		cnt++
-		return 0
-	})
-	err = sb.Init("", "")
-	if err != nil {
-		t.Errorf("%s", err)
-	}
-	sb.TimerEvent(0)
-	pack.Message.SetTimestamp(0)
-	r := sb.ProcessMessage(pack)
-	if r != 0 {
-		t.Errorf("ProcessMessage failed: %s", sb.LastError())
-	}
-	pack.Message.SetTimestamp(1e9)
-	sb.ProcessMessage(pack)
-	sb.ProcessMessage(pack)
-	pack.Message.SetTimestamp(2e9)
-	sb.ProcessMessage(pack)
-	sb.ProcessMessage(pack)
-	sb.ProcessMessage(pack)
-	sb.TimerEvent(0)
-
-	pack.Message.SetTimestamp(4e9)
-	sb.ProcessMessage(pack)
-	sb.TimerEvent(0)
-
-	pack.Message.SetTimestamp(10e9)
-	r = sb.ProcessMessage(pack)
-	if r != 0 {
-		t.Errorf("ProcessMessage failed: %s", sb.LastError())
-	}
-	sb.TimerEvent(0)
-	sb.TimerEvent(1)
-	r = sb.TimerEvent(3)
-	if r != 0 {
-		t.Errorf("TimerEvent failed: %s", sb.LastError())
-	}
-	sb.Destroy("/tmp/circular_buffer.lua.data")
-}
-
-func TestCircularBufferRestore(t *testing.T) {
-	var sbc SandboxConfig
-	sbc.ScriptFilename = "./testsupport/circular_buffer.lua"
-	sbc.MemoryLimit = 32767
-	sbc.InstructionLimit = 1000
-	sbc.OutputLimit = 32767
-	payload_type := "cbuf"
-
-	sb, err := lua.CreateLuaSandbox(&sbc)
-	if err != nil {
-		t.Errorf("%s", err)
-	}
-	output := []string{
-		"{\"time\":8,\"rows\":3,\"columns\":3,\"seconds_per_row\":1,\"column_info\":[{\"name\":\"Add_column\",\"unit\":\"count\",\"aggregation\":\"sum\"},{\"name\":\"Set_column\",\"unit\":\"count\",\"aggregation\":\"sum\"},{\"name\":\"Get_column\",\"unit\":\"count\",\"aggregation\":\"sum\"}]}\n0\t0\t0\n0\t0\t0\n3\t1\t3\n",
-		"{\"time\":0,\"rows\":2,\"columns\":1,\"seconds_per_row\":1,\"column_info\":[{\"name\":\"Header_1\",\"unit\":\"count\",\"aggregation\":\"sum\"}]}\n7.1\n1000000\n"}
-	cnt := 0
-	sb.InjectMessage(func(p, pt, pn string) int {
-		if p != output[cnt] {
-			t.Errorf("cnt: %d buffer should be \"%s\", received \"%s\"", cnt,
-				output[cnt], p)
-		}
-		if pt != payload_type {
-			t.Errorf("cnt: %d type should be \"%s\", received \"%s\"", cnt, payload_type, pt)
-		}
-		if cnt == 1 && len(pn) != 0 {
-			t.Errorf("cnt: %d name should be empty, received \"%s\"", cnt, pn)
-		}
-		cnt++
-		return 0
-	})
-	err = sb.Init("./testsupport/circular_buffer.lua.data", "")
-	if err != nil {
-		t.Errorf("%s", err)
-	}
-	sb.TimerEvent(0)
-	sb.TimerEvent(2)
-	sb.Destroy("")
-}
-=======
->>>>>>> 7ef13f79
 
 func TestInjectMessage(t *testing.T) {
 	var sbc SandboxConfig
@@ -1119,126 +878,6 @@
 	sb.Destroy("")
 }
 
-<<<<<<< HEAD
-func TestCircularBufferDelta(t *testing.T) {
-	pack := getTestPack()
-	var sbc SandboxConfig
-	sbc.ScriptFilename = "./testsupport/circular_buffer_delta.lua"
-	sbc.MemoryLimit = 32767
-	sbc.InstructionLimit = 1000
-	sbc.OutputLimit = 32767
-	payload_type := []string{"cbuf", "cbufd", "cbuf"}
-	payload_name := "Method tests"
-
-	sb, err := lua.CreateLuaSandbox(&sbc)
-	if err != nil {
-		t.Errorf("%s", err)
-	}
-	output := []string{
-		`{"time":0,"rows":3,"columns":3,"seconds_per_row":1,"column_info":[{"name":"Add_column","unit":"count","aggregation":"sum"},{"name":"Set_column","unit":"count","aggregation":"sum"},{"name":"Get_column","unit":"count","aggregation":"sum"}]}
-1	1	1
-2	1	2
-3	1	3
-`,
-		`{"time":0,"rows":3,"columns":3,"seconds_per_row":1,"column_info":[{"name":"Add_column","unit":"count","aggregation":"sum"},{"name":"Set_column","unit":"count","aggregation":"sum"},{"name":"Get_column","unit":"count","aggregation":"sum"}]}
-1	2	1	2
-2	3	1	3
-0	1	1	1
-`,
-		`{"time":0,"rows":3,"columns":3,"seconds_per_row":1,"column_info":[{"name":"Add_column","unit":"count","aggregation":"sum"},{"name":"Set_column","unit":"count","aggregation":"sum"},{"name":"Get_column","unit":"count","aggregation":"sum"}]}
-1	1	1
-2	1	2
-3	1	3
-`,
-	}
-
-	if false { // lua jit values
-		output[1] = `{"time":0,"rows":3,"columns":3,"seconds_per_row":1,"column_info":[{"name":"Add_column","unit":"count","aggregation":"sum"},{"name":"Set_column","unit":"count","aggregation":"sum"},{"name":"Get_column","unit":"count","aggregation":"sum"}]}
-0	1	1	1
-1	2	1	2
-2	3	1	3
-`
-	}
-	cnt := 0
-	sb.InjectMessage(func(p, pt, pn string) int {
-		if p != output[cnt] {
-			t.Errorf("cnt: %d buffer should be \"%s\", received \"%s\"", cnt,
-				output[cnt], p)
-		}
-		if pt != payload_type[cnt] {
-			t.Errorf("cnt: %d type should be \"%s\", received \"%s\"", cnt, payload_type, pt)
-		}
-		if pn != "Method tests" {
-			t.Errorf("cnt: %d name should be \"%s\", received \"%s\"", cnt, payload_name, pn)
-		}
-		cnt++
-		return 0
-	})
-	err = sb.Init("", "")
-	if err != nil {
-		t.Errorf("%s", err)
-	}
-	pack.Message.SetTimestamp(0)
-	r := sb.ProcessMessage(pack)
-	if r != 0 {
-		t.Errorf("ProcessMessage failed: %s", sb.LastError())
-	}
-	pack.Message.SetTimestamp(1e9)
-	sb.ProcessMessage(pack)
-	sb.ProcessMessage(pack)
-	pack.Message.SetTimestamp(2e9)
-	sb.ProcessMessage(pack)
-	sb.ProcessMessage(pack)
-	sb.ProcessMessage(pack)
-	sb.TimerEvent(0)
-	sb.TimerEvent(0) // should only produce the full set
-	sb.ProcessMessage(pack)
-	sb.Destroy("/tmp/circular_buffer_delta.lua.data")
-	if cnt != len(output) {
-		t.Errorf("only %d of %d tests were run", cnt, len(output))
-	}
-}
-
-func TestCircularBufferDeltaRestore(t *testing.T) {
-	var sbc SandboxConfig
-	sbc.ScriptFilename = "./testsupport/circular_buffer_delta.lua"
-	sbc.MemoryLimit = 32767
-	sbc.InstructionLimit = 1000
-	sbc.OutputLimit = 32767
-
-	sb, err := lua.CreateLuaSandbox(&sbc)
-	if err != nil {
-		t.Errorf("%s", err)
-	}
-	output := []string{
-		`{"time":0,"rows":3,"columns":3,"seconds_per_row":1,"column_info":[{"name":"Add_column","unit":"count","aggregation":"sum"},{"name":"Set_column","unit":"count","aggregation":"sum"},{"name":"Get_column","unit":"count","aggregation":"sum"}]}
-1	1	1
-2	1	2
-4	1	4
-`,
-		`{"time":0,"rows":3,"columns":3,"seconds_per_row":1,"column_info":[{"name":"Add_column","unit":"count","aggregation":"sum"},{"name":"Set_column","unit":"count","aggregation":"sum"},{"name":"Get_column","unit":"count","aggregation":"sum"}]}
-2	1	0	1
-`,
-	}
-	cnt := 0
-	sb.InjectMessage(func(p, pt, pn string) int {
-		if p != output[cnt] {
-			t.Errorf("cnt: %d buffer should be \"%s\", received \"%s\"", cnt,
-				output[cnt], p)
-		}
-		cnt++
-		return 0
-	})
-	err = sb.Init("./testsupport/circular_buffer_delta.lua.data", "")
-	if err != nil {
-		t.Errorf("%s", err)
-	}
-	sb.TimerEvent(0)
-	sb.Destroy("")
-}
-
-=======
->>>>>>> 7ef13f79
 func TestExternalModule(t *testing.T) {
 	var sbc SandboxConfig
 	sbc.ScriptFilename = "./testsupport/require.lua"
