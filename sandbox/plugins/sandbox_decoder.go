/***** BEGIN LICENSE BLOCK *****
# This Source Code Form is subject to the terms of the Mozilla Public
# License, v. 2.0. If a copy of the MPL was not distributed with this file,
# You can obtain one at http://mozilla.org/MPL/2.0/.
#
# The Initial Developer of the Original Code is the Mozilla Foundation.
# Portions created by the Initial Developer are Copyright (C) 2013
# the Initial Developer. All Rights Reserved.
#
# Contributor(s):
#   Mike Trinkala (trink@mozilla.com)
#
# ***** END LICENSE BLOCK *****/

package plugins

import (
	"code.google.com/p/goprotobuf/proto"
	"errors"
	"fmt"
	"github.com/mozilla-services/heka/message"
	"github.com/mozilla-services/heka/pipeline"
	. "github.com/mozilla-services/heka/sandbox"
	"github.com/mozilla-services/heka/sandbox/lua"
	"math/rand"
	"os"
	"path/filepath"
	"regexp"
	"sync"
	"sync/atomic"
	"time"
)

// Decoder for converting structured/unstructured data into Heka messages.
type SandboxDecoder struct {
	sb                     Sandbox
	sbc                    *SandboxConfig
	preservationFile       string
	processMessageCount    int64
	processMessageFailures int64
	processMessageSamples  int64
	processMessageDuration int64
	reportLock             sync.Mutex
	sample                 bool
	err                    error
	pack                   *pipeline.PipelinePack
	packs                  []*pipeline.PipelinePack
	dRunner                pipeline.DecoderRunner
<<<<<<< HEAD
	name                   string
=======
	tz                     *time.Location
>>>>>>> cf21c037
}

func (pd *SandboxDecoder) ConfigStruct() interface{} {
	return NewSandboxConfig()
}

func (s *SandboxDecoder) SetName(name string) {
	re := regexp.MustCompile("\\W")
	s.name = re.ReplaceAllString(name, "_")
}

func (s *SandboxDecoder) Init(config interface{}) (err error) {
	if s.sb != nil {
		return // no-op already initialized
	}
	s.sbc = config.(*SandboxConfig)
<<<<<<< HEAD
	data_dir := pipeline.GetHekaConfigDir(DATA_DIR)
	s.preservationFile = filepath.Join(data_dir, s.name+DATA_EXT)
	s.sbc.ScriptFilename = pipeline.GetHekaConfigDir(s.sbc.ScriptFilename)
=======
	s.sbc.ScriptFilename = pipeline.PrependShareDir(s.sbc.ScriptFilename)
>>>>>>> cf21c037
	s.sample = true

	s.tz = time.UTC
	if tz, ok := s.sbc.Config["tz"]; ok {
		s.tz, err = time.LoadLocation(tz.(string))
		if err != nil {
			return
		}
	}

	switch s.sbc.ScriptType {
	case "lua":
		s.sb, err = lua.CreateLuaSandbox(s.sbc)
		if err != nil {
			return
		}
	default:
		return fmt.Errorf("unsupported script type: %s", s.sbc.ScriptType)
	}

	if !fileExists(data_dir) {
		err = os.MkdirAll(data_dir, 0700)
		if err != nil {
			return
		}
	}

	if s.sbc.PreserveData && fileExists(s.preservationFile) {
		err = s.sb.Init(s.preservationFile, "decoder")
	} else {
		err = s.sb.Init("", "decoder")
	}
	return
}

func copyMessageHeaders(dst *message.Message, src *message.Message) {
	if src == nil || dst == nil || src == dst {
		return
	}

	if cap(src.Uuid) > 0 {
		dst.SetUuid(src.Uuid)
	} else {
		dst.Uuid = nil
	}
	if src.Timestamp != nil {
		dst.SetTimestamp(*src.Timestamp)
	} else {
		dst.Timestamp = nil
	}
	if src.Type != nil {
		dst.SetType(*src.Type)
	} else {
		dst.Type = nil
	}
	if src.Logger != nil {
		dst.SetLogger(*src.Logger)
	} else {
		dst.Logger = nil
	}
	if src.Severity != nil {
		dst.SetSeverity(*src.Severity)
	} else {
		dst.Severity = nil
	}
	if src.Pid != nil {
		dst.SetPid(*src.Pid)
	} else {
		dst.Pid = nil
	}
	if src.Hostname != nil {
		dst.SetHostname(*src.Hostname)
	} else {
		dst.Hostname = nil
	}
}

func (s *SandboxDecoder) SetDecoderRunner(dr pipeline.DecoderRunner) {
	s.dRunner = dr
	var original *message.Message

	s.sb.InjectMessage(func(payload, payload_type, payload_name string) int {
		if s.pack == nil {
			s.pack = dr.NewPack()
			if original == nil && len(s.packs) > 0 {
				original = s.packs[0].Message // payload injections have the original header data in the first pack
			}
		} else {
			original = nil // processing a new message, clear the old message
		}
		if len(payload_type) == 0 { // heka protobuf message
			if original == nil {
				original = new(message.Message)
				copyMessageHeaders(original, s.pack.Message) // save off the header values since unmarshal will wipe them out
			}
			if nil != proto.Unmarshal([]byte(payload), s.pack.Message) {
				return 1
			}
			if s.tz != time.UTC {
				const layout = "2006-01-02T15:04:05.999999999" // remove the incorrect UTC tz info
				t := time.Unix(0, s.pack.Message.GetTimestamp())
				t = t.In(time.UTC)
				ct, _ := time.ParseInLocation(layout, t.Format(layout), s.tz)
				s.pack.Message.SetTimestamp(ct.UnixNano())
			}
		} else {
			s.pack.Message.SetPayload(payload)
			ptype, _ := message.NewField("payload_type", payload_type, "file-extension")
			s.pack.Message.AddField(ptype)
			pname, _ := message.NewField("payload_name", payload_name, "")
			s.pack.Message.AddField(pname)
		}
		if original != nil {
			// if future injections fail to set the standard headers, use the values
			// from the original message.
			if s.pack.Message.Uuid == nil {
				s.pack.Message.SetUuid(original.GetUuid())
			}
			if s.pack.Message.Timestamp == nil {
				s.pack.Message.SetTimestamp(original.GetTimestamp())
			}
			if s.pack.Message.Type == nil {
				s.pack.Message.SetType(original.GetType())
			}
			if s.pack.Message.Hostname == nil {
				s.pack.Message.SetHostname(original.GetHostname())
			}
			if s.pack.Message.Logger == nil {
				s.pack.Message.SetLogger(original.GetLogger())
			}
			if s.pack.Message.Severity == nil {
				s.pack.Message.SetSeverity(original.GetSeverity())
			}
			if s.pack.Message.Pid == nil {
				s.pack.Message.SetPid(original.GetPid())
			}
		}
		s.packs = append(s.packs, s.pack)
		s.pack = nil
		return 0
	})
}

func (s *SandboxDecoder) Shutdown() {
	if s.sb != nil {
		if s.sbc.PreserveData {
			s.sb.Destroy(s.preservationFile)
		} else {
			s.sb.Destroy("")
		}
		s.sb = nil
	}
}

func (s *SandboxDecoder) Decode(pack *pipeline.PipelinePack) (packs []*pipeline.PipelinePack, err error) {
	if s.sb == nil {
		err = s.err
		return
	}
	s.pack = pack
	atomic.AddInt64(&s.processMessageCount, 1)

	var startTime time.Time
	if s.sample {
		startTime = time.Now()
	}
	retval := s.sb.ProcessMessage(s.pack)
	if s.sample {
		duration := time.Since(startTime).Nanoseconds()
		s.reportLock.Lock()
		s.processMessageDuration += duration
		s.processMessageSamples++
		s.reportLock.Unlock()
	}
	s.sample = 0 == rand.Intn(pipeline.DURATION_SAMPLE_DENOMINATOR)
	if retval > 0 {
		s.err = errors.New("FATAL: " + s.sb.LastError())
		s.dRunner.LogError(s.err)
		pipeline.Globals().ShutDown()
	}
	if retval < 0 {
		atomic.AddInt64(&s.processMessageFailures, 1)
		s.err = fmt.Errorf("Failed parsing: %s", s.pack.Message.GetPayload())
		if len(s.packs) > 1 {
			for _, p := range s.packs[1:] {
				p.Recycle()
			}
		}
		s.packs = nil
	}
	packs = s.packs
	s.packs = nil
	err = s.err
	return
}

// Satisfies the `pipeline.ReportingPlugin` interface to provide sandbox state
// information to the Heka report and dashboard.
func (s *SandboxDecoder) ReportMsg(msg *message.Message) error {
	if s.sb == nil {
		return fmt.Errorf("Decoder is not running")
	}
	s.reportLock.Lock()
	defer s.reportLock.Unlock()

	message.NewIntField(msg, "Memory", int(s.sb.Usage(TYPE_MEMORY,
		STAT_CURRENT)), "B")
	message.NewIntField(msg, "MaxMemory", int(s.sb.Usage(TYPE_MEMORY,
		STAT_MAXIMUM)), "B")
	message.NewIntField(msg, "MaxInstructions", int(s.sb.Usage(
		TYPE_INSTRUCTIONS, STAT_MAXIMUM)), "count")
	message.NewIntField(msg, "MaxOutput", int(s.sb.Usage(TYPE_OUTPUT,
		STAT_MAXIMUM)), "B")
	message.NewInt64Field(msg, "ProcessMessageCount", atomic.LoadInt64(&s.processMessageCount), "count")
	message.NewInt64Field(msg, "ProcessMessageFailures", atomic.LoadInt64(&s.processMessageFailures), "count")
	message.NewInt64Field(msg, "ProcessMessageSamples", s.processMessageSamples, "count")

	var tmp int64 = 0
	if s.processMessageSamples > 0 {
		tmp = s.processMessageDuration / s.processMessageSamples
	}
	message.NewInt64Field(msg, "ProcessMessageAvgDuration", tmp, "ns")

	return nil
}

func init() {
	pipeline.RegisterPlugin("SandboxDecoder", func() interface{} {
		return new(SandboxDecoder)
	})
	pipeline.RegisterPlugin("SandboxFilter", func() interface{} {
		return new(SandboxFilter)
	})
	pipeline.RegisterPlugin("SandboxManagerFilter", func() interface{} {
		return new(SandboxManagerFilter)
	})
}<|MERGE_RESOLUTION|>--- conflicted
+++ resolved
@@ -46,11 +46,8 @@
 	pack                   *pipeline.PipelinePack
 	packs                  []*pipeline.PipelinePack
 	dRunner                pipeline.DecoderRunner
-<<<<<<< HEAD
 	name                   string
-=======
 	tz                     *time.Location
->>>>>>> cf21c037
 }
 
 func (pd *SandboxDecoder) ConfigStruct() interface{} {
@@ -67,14 +64,7 @@
 		return // no-op already initialized
 	}
 	s.sbc = config.(*SandboxConfig)
-<<<<<<< HEAD
-	data_dir := pipeline.GetHekaConfigDir(DATA_DIR)
-	s.preservationFile = filepath.Join(data_dir, s.name+DATA_EXT)
-	s.sbc.ScriptFilename = pipeline.GetHekaConfigDir(s.sbc.ScriptFilename)
-=======
 	s.sbc.ScriptFilename = pipeline.PrependShareDir(s.sbc.ScriptFilename)
->>>>>>> cf21c037
-	s.sample = true
 
 	s.tz = time.UTC
 	if tz, ok := s.sbc.Config["tz"]; ok {
@@ -84,6 +74,14 @@
 		}
 	}
 
+	data_dir := pipeline.PrependBaseDir(DATA_DIR)
+	if !fileExists(data_dir) {
+		err = os.MkdirAll(data_dir, 0700)
+		if err != nil {
+			return
+		}
+	}
+
 	switch s.sbc.ScriptType {
 	case "lua":
 		s.sb, err = lua.CreateLuaSandbox(s.sbc)
@@ -94,13 +92,8 @@
 		return fmt.Errorf("unsupported script type: %s", s.sbc.ScriptType)
 	}
 
-	if !fileExists(data_dir) {
-		err = os.MkdirAll(data_dir, 0700)
-		if err != nil {
-			return
-		}
-	}
-
+	s.sample = true
+	s.preservationFile = filepath.Join(data_dir, s.name+DATA_EXT)
 	if s.sbc.PreserveData && fileExists(s.preservationFile) {
 		err = s.sb.Init(s.preservationFile, "decoder")
 	} else {
