/***** BEGIN LICENSE BLOCK *****
# This Source Code Form is subject to the terms of the Mozilla Public
# License, v. 2.0. If a copy of the MPL was not distributed with this file,
# You can obtain one at http://mozilla.org/MPL/2.0/.
#
# The Initial Developer of the Original Code is the Mozilla Foundation.
# Portions created by the Initial Developer are Copyright (C) 2012
# the Initial Developer. All Rights Reserved.
#
# Contributor(s):
#   Rob Miller (rmiller@mozilla.com)
#
# ***** END LICENSE BLOCK *****/
package pipeline

import (
	"encoding/json"
	"errors"
	. "github.com/mozilla-services/heka/message"
	"os"
)

var AvailablePlugins = make(map[string]func() interface{})

func RegisterPlugin(name string, factory func() interface{}) {
	AvailablePlugins[name] = factory
}

type PluginConfig map[string]interface{}

// Indicates a plug-in has a specific-to-itself config struct that should be
// passed in to its Init method.
type HasConfigStruct interface {
	ConfigStruct() interface{}
}

type FilterChain struct {
	Outputs []string
	Filters []string
}

// Master config object encapsulating the entire heka/pipeline configuration.
type PipelineConfig struct {
	Inputs             map[string]*PluginWrapper
	Decoders           map[string]*PluginWrapper
	Filters            map[string]*PluginWrapper
	Outputs            map[string]*PluginWrapper
	OutputRunners      map[string]*OutputRunner
	FilterChains       map[string]FilterChain
	DefaultDecoder     string
	DefaultFilterChain string
	PoolSize           int
	Lookup             *MessageLookup
}

// Creates and initializes a PipelineConfig object.
func NewPipelineConfig(poolSize int) (config *PipelineConfig) {
	PoolSize = poolSize
	config = new(PipelineConfig)
	config.PoolSize = poolSize
	config.FilterChains = make(map[string]FilterChain)
	config.DefaultFilterChain = "default"
	config.Lookup = new(MessageLookup)
	config.Lookup.MessageType = make(map[string][]string)
	config.OutputRunners = make(map[string]*OutputRunner)
	return config
}

// The JSON config file spec
type ConfigFile struct {
	Inputs   []PluginConfig
	Decoders []PluginConfig
	Filters  []PluginConfig
	Outputs  []PluginConfig
	Chains   map[string]PluginConfig
}

// Represents message lookup hashes
//
// MessageType is populated such that a message type should exactly
// match and return a list representing keys in FilterChains. At the
// moment the list will always be a single element, but in the future
// with more ways to restrict the filter chain to other components of
// the message narrowing down the set for several will be needed.
type MessageLookup struct {
	MessageType map[string][]string
}

func (self *MessageLookup) LocateChain(message *Message) (string, bool) {
	if chains, ok := self.MessageType[*message.Type]; ok {
		return chains[0], true
	}
	return "", false
}

// A plugin wrapper wraps a plugin so that more instances of it can be
// easily created and a reference can be held to the plugins global if
// it needs one
type PluginWrapper struct {
	name          string
	configCreator func() interface{}
	pluginCreator func() interface{}
	global        PluginGlobal
	firstPlugin   interface{}
}

// Create a new instance of the plugin and return it
//
// Errors are ignored. Call with CreateWithError if an error is needed
func (self *PluginWrapper) Create() (plugin interface{}) {
	plugin, _ = self.CreateWithError()
	return
}

// Creates a new instance
func (self *PluginWrapper) CreateWithError() (plugin interface{}, err error) {
	if self.firstPlugin != nil {
		plugin = self.firstPlugin
		self.firstPlugin = nil
		return
	}

	plugin = self.pluginCreator()
	if self.global == nil {
		err = plugin.(Plugin).Init(self.configCreator())
	} else {
		// pluginCreator only returns a Plugin int, so we type assert
		err = plugin.(PluginWithGlobal).Init(self.global, self.configCreator())
	}
	return
}

// If `configable` supports the `HasConfigStruct` interface this will use said
// interface to fetch a config struct object and populate it w/ the values in
// provided `config`. If not, simply returns `config` unchanged.
func LoadConfigStruct(config *PluginConfig, configable interface{}) (interface{}, error) {
	hasConfigStruct, ok := configable.(HasConfigStruct)
	if !ok {
		return config, nil
	}

	data, err := json.Marshal(config)
	if err != nil {
		return nil, errors.New("Unable to marshal: " + err.Error())
	}
	configStruct := hasConfigStruct.ConfigStruct()
	err = json.Unmarshal(data, configStruct)
	if err != nil {
		return nil, errors.New("Unable to unmarshal: " + err.Error())
	}
	return configStruct, nil
}

// loadSection can be passed a configSection, the appropriate mapping
// of available plug-ins for that section, and will then create
// PluginWrappers for each plug-in instance defined
func loadSection(configSection []PluginConfig) (config map[string]*PluginWrapper, err error) {
	var ok bool
	config = make(map[string]*PluginWrapper)
	for _, section := range configSection {
		wrapper := new(PluginWrapper)
		pluginType := section["type"].(string)

		// Use the section naming if applicable, or default to the type
		// name
		if _, ok := section["name"]; ok {
			wrapper.name = section["name"].(string)
		} else {
			wrapper.name = pluginType
		}

		if wrapper.pluginCreator, ok = AvailablePlugins[pluginType]; !ok {
			err := errors.New("No such plugin of that name: " + pluginType)
			return nil, err
		}

		// Create an instance so we can see if we need to marshal the JSON
		plugin := wrapper.pluginCreator()
		configLoaded, err := LoadConfigStruct(&section, plugin)
		if err != nil {
			return nil, err
		}
		wrapper.configCreator = func() interface{} { return configLoaded }

		// Determine if this plug-in has a global, if it does, make it now
		if hasPluginGlobal, ok := plugin.(PluginWithGlobal); ok {
			wrapper.global, err = hasPluginGlobal.InitOnce(wrapper.configCreator())
			if err != nil {
				return config, errors.New("Unable to InitOnce: " + err.Error())
			}
		}

<<<<<<< HEAD
=======
		if plugin, err = wrapper.CreateWithError(); err != nil {
			return config, errors.New("Unable to plugin init: " + err.Error())
		}
		wrapper.firstPlugin = plugin
>>>>>>> 916a5679
		config[wrapper.name] = wrapper
	}
	return config, nil
}

// Given a filename string and JSON structure, read the file and
// un-marshal it into the structure
func readJsonFromFile(filename string, configFile *ConfigFile) error {
	file, err := os.Open(filename)
	if err != nil {
		return errors.New("Unable to open file: " + err.Error())
	}
	defer file.Close()

	jsonBytes := make([]byte, 1e5)
	n, err := file.Read(jsonBytes)
	if err != nil {
		return errors.New("Error reading byte in file: " + err.Error())
	}
	jsonBytes = jsonBytes[:n]

	if err = json.Unmarshal(jsonBytes, configFile); err != nil {
		return errors.New("Error with config file unmarshal: " + err.Error())
	}
	return nil
}

// LoadFromConfigFile loads a JSON configuration file and stores the
// result in the value pointed to by config. The maps in the config
// will be initialized as needed.
//
// The PipelineConfig should be already initialized before passed in via
// its Init function.
func (self *PipelineConfig) LoadFromConfigFile(filename string) (err error) {
	configFile := new(ConfigFile)
	if err = readJsonFromFile(filename, configFile); err != nil {
		return err
	}

	if self.Inputs, err = loadSection(configFile.Inputs); err != nil {
		return err
	} else {
		// Setup our message generator input
		MessageGenerator.Init()
		mgiWrapper := new(PluginWrapper)
		mgiWrapper.name = "MessageGeneratorInput"
		mgiWrapper.pluginCreator = func() interface{} { return new(MessageGeneratorInput) }
		mgiWrapper.configCreator = func() interface{} { return new(PluginConfig) }
		self.Inputs["MessageGeneratorInput"] = mgiWrapper
	}

	self.Decoders, err = loadSection(configFile.Decoders)
	if err != nil {
		return errors.New("Error reading decoders: " + err.Error())
	}

	self.Filters, err = loadSection(configFile.Filters)
	if err != nil {
		return errors.New("Error reading filters: " + err.Error())
	}

	self.Outputs, err = loadSection(configFile.Outputs)
	if err != nil {
		return errors.New("Error reading outputs: " + err.Error())
	}

	// Locate and set the default decoder
	for _, section := range configFile.Decoders {
		if _, ok := section["default"]; !ok {
			continue
		}
		// Determine if its keyed by type or name
		if name, ok := section["name"]; ok {
			self.DefaultDecoder = name.(string)
		} else {
			self.DefaultDecoder = section["type"].(string)
		}
	}

	for name, section := range configFile.Chains {
		chain := FilterChain{}
		if outputs, ok := section["outputs"]; ok {
			outputList := outputs.([]interface{})
			chain.Outputs = make([]string, len(outputList))
			for i, output := range outputList {
				strOutput := output.(string)
				if _, ok := self.Outputs[strOutput]; !ok {
					return errors.New("Error during chain loading. Output by name " +
						strOutput + " was not defined.")
				}
				chain.Outputs[i] = strOutput
			}
		}
		if filters, ok := section["filters"]; ok {
			filterList := filters.([]interface{})
			chain.Filters = make([]string, len(filterList))
			for i, filter := range filterList {
				strFilter := filter.(string)
				if _, ok := self.Filters[strFilter]; !ok {
					return errors.New("Error during chain loading. Filter by name " +
						strFilter + " was not defined.")
				}
				chain.Filters[i] = strFilter
			}
		}

		// Add the message type to the lookup table if present
		if _, ok := section["message_type"]; ok {
			messageTypeList := section["message_type"].([]interface{})
			msgLookup := self.Lookup
			var msgType string
			for _, rawType := range messageTypeList {
				// Create the string slice for this msgType if it
				// doesn't exist already.

				// TODO: Later on we'll support additional ways to
				// restrict the chain used based on more than just the
				// message type which is why we store a slice of
				// strings here at the moment
				msgType = rawType.(string)
				if _, ok := msgLookup.MessageType[msgType]; !ok {
					msgLookup.MessageType[msgType] = make([]string, 0, 10)
				}
				msgLookup.MessageType[msgType] = append(msgLookup.MessageType[msgType], name)
			}
		}
		self.FilterChains[name] = chain

	}

	// Ensure there's a default decoder available
	if self.DefaultDecoder == "" {
		return errors.New("No default decoder defined.")
	}

	return nil
}

func init() {
	RegisterPlugin("UdpInput", func() interface{} {
		return new(UdpInput)
	})
	RegisterPlugin("TcpInput", func() interface{} {
		return new(TcpInput)
	})
	RegisterPlugin("JsonDecoder", func() interface{} {
		return new(JsonDecoder)
	})
	RegisterPlugin("ProtobufDecoder", func() interface{} {
		return new(ProtobufDecoder)
	})
	//  RegisterPlugin("ProtocolBufferDecoder", func() interface{} {
	//      return new(ProtocolBufferDecoder)
	//  })
	RegisterPlugin("StatsdUdpInput", func() interface{} {
		return RunnerMaker(new(StatsdInWriter))
	})
	RegisterPlugin("LogOutput", func() interface{} {
		return new(LogOutput)
	})
	RegisterPlugin("CounterOutput", func() interface{} {
		return new(CounterOutput)
	})
	RegisterPlugin("FileOutput", func() interface{} {
		return RunnerMaker(new(FileWriter))
	})
	RegisterPlugin("LogfileInput", func() interface{} {
		return new(LogfileInput)
	})
}<|MERGE_RESOLUTION|>--- conflicted
+++ resolved
@@ -190,13 +190,10 @@
 			}
 		}
 
-<<<<<<< HEAD
-=======
 		if plugin, err = wrapper.CreateWithError(); err != nil {
 			return config, errors.New("Unable to plugin init: " + err.Error())
 		}
 		wrapper.firstPlugin = plugin
->>>>>>> 916a5679
 		config[wrapper.name] = wrapper
 	}
 	return config, nil
